/* SPDX-License-Identifier: GPL-2.0 */
#ifndef _LINUX_IRQDESC_H
#define _LINUX_IRQDESC_H

#include <linux/rcupdate.h>
#include <linux/kobject.h>
#include <linux/mutex.h>

/*
 * Core internal functions to deal with irq descriptors
 */

struct irq_affinity_notify;
struct proc_dir_entry;
struct module;
struct irq_desc;
struct irq_domain;
struct pt_regs;

/**
 * struct irq_desc - interrupt descriptor
 * @irq_common_data:	per irq and chip data passed down to chip functions
 * @kstat_irqs:		irq stats per cpu
 * @handle_irq:		highlevel irq-events handler
 * @action:		the irq action chain
 * @status_use_accessors: status information
 * @core_internal_state__do_not_mess_with_it: core internal status information
 * @depth:		disable-depth, for nested irq_disable() calls
 * @wake_depth:		enable depth, for multiple irq_set_irq_wake() callers
 * @tot_count:		stats field for non-percpu irqs
 * @irq_count:		stats field to detect stalled irqs
 * @last_unhandled:	aging timer for unhandled count
 * @irqs_unhandled:	stats field for spurious unhandled interrupts
 * @threads_handled:	stats field for deferred spurious detection of threaded handlers
 * @threads_handled_last: comparator field for deferred spurious detection of threaded handlers
 * @lock:		locking for SMP
 * @affinity_hint:	hint to user space for preferred irq affinity
 * @affinity_notify:	context for notification of affinity changes
 * @pending_mask:	pending rebalanced interrupts
 * @threads_oneshot:	bitfield to handle shared oneshot threads
 * @threads_active:	number of irqaction threads currently running
 * @wait_for_threads:	wait queue for sync_irq to wait for threaded handlers
 * @nr_actions:		number of installed actions on this descriptor
 * @no_suspend_depth:	number of irqactions on a irq descriptor with
 *			IRQF_NO_SUSPEND set
 * @force_resume_depth:	number of irqactions on a irq descriptor with
 *			IRQF_FORCE_RESUME set
 * @rcu:		rcu head for delayed free
 * @kobj:		kobject used to represent this struct in sysfs
 * @request_mutex:	mutex to protect request/free before locking desc->lock
 * @dir:		/proc/irq/ procfs entry
 * @debugfs_file:	dentry for the debugfs file
 * @name:		flow handler name for /proc/interrupts output
 */
struct irq_desc {
	struct irq_common_data	irq_common_data;
	struct irq_data		irq_data;
	unsigned int __percpu	*kstat_irqs;
	irq_flow_handler_t	handle_irq;
	struct irqaction	*action;	/* IRQ action list */
	unsigned int		status_use_accessors;
	unsigned int		core_internal_state__do_not_mess_with_it;
	unsigned int		depth;		/* nested irq disables */
	unsigned int		wake_depth;	/* nested wake enables */
	unsigned int		tot_count;
	unsigned int		irq_count;	/* For detecting broken IRQs */
	unsigned long		last_unhandled;	/* Aging timer for unhandled count */
	unsigned int		irqs_unhandled;
	atomic_t		threads_handled;
	int			threads_handled_last;
	raw_spinlock_t		lock;
	struct cpumask		*percpu_enabled;
	const struct cpumask	*percpu_affinity;
#ifdef CONFIG_SMP
	const struct cpumask	*affinity_hint;
	struct irq_affinity_notify *affinity_notify;
#ifdef CONFIG_GENERIC_PENDING_IRQ
	cpumask_var_t		pending_mask;
#endif
#endif
	unsigned long		threads_oneshot;
	atomic_t		threads_active;
	wait_queue_head_t       wait_for_threads;
#ifdef CONFIG_PM_SLEEP
	unsigned int		nr_actions;
	unsigned int		no_suspend_depth;
	unsigned int		cond_suspend_depth;
	unsigned int		force_resume_depth;
#endif
#ifdef CONFIG_PROC_FS
	struct proc_dir_entry	*dir;
#endif
#ifdef CONFIG_GENERIC_IRQ_DEBUGFS
	struct dentry		*debugfs_file;
	const char		*dev_name;
#endif
#ifdef CONFIG_SPARSE_IRQ
	struct rcu_head		rcu;
	struct kobject		kobj;
#endif
	struct mutex		request_mutex;
	int			parent_irq;
	struct module		*owner;
	const char		*name;
} ____cacheline_internodealigned_in_smp;

#ifdef CONFIG_SPARSE_IRQ
extern void irq_lock_sparse(void);
extern void irq_unlock_sparse(void);
#else
static inline void irq_lock_sparse(void) { }
static inline void irq_unlock_sparse(void) { }
extern struct irq_desc irq_desc[NR_IRQS];
#endif

static inline unsigned int irq_desc_kstat_cpu(struct irq_desc *desc,
					      unsigned int cpu)
{
	return desc->kstat_irqs ? *per_cpu_ptr(desc->kstat_irqs, cpu) : 0;
}

static inline struct irq_desc *irq_data_to_desc(struct irq_data *data)
{
	return container_of(data->common, struct irq_desc, irq_common_data);
}

static inline unsigned int irq_desc_get_irq(struct irq_desc *desc)
{
	return desc->irq_data.irq;
}

static inline struct irq_data *irq_desc_get_irq_data(struct irq_desc *desc)
{
	return &desc->irq_data;
}

static inline struct irq_chip *irq_desc_get_chip(struct irq_desc *desc)
{
	return desc->irq_data.chip;
}

static inline void *irq_desc_get_chip_data(struct irq_desc *desc)
{
	return desc->irq_data.chip_data;
}

static inline void *irq_desc_get_handler_data(struct irq_desc *desc)
{
	return desc->irq_common_data.handler_data;
}

/*
 * Architectures call this to let the generic IRQ layer
 * handle an interrupt.
 */
static inline void generic_handle_irq_desc(struct irq_desc *desc)
{
	desc->handle_irq(desc);
}

int handle_irq_desc(struct irq_desc *desc);
int generic_handle_irq(unsigned int irq);

#ifdef CONFIG_IRQ_DOMAIN
/*
 * Convert a HW interrupt number to a logical one using a IRQ domain,
 * and handle the result interrupt number. Return -EINVAL if
 * conversion failed.
 */
int generic_handle_domain_irq(struct irq_domain *domain, unsigned int hwirq);
<<<<<<< HEAD

#ifdef CONFIG_HANDLE_DOMAIN_IRQ
int handle_domain_irq(struct irq_domain *domain,
		      unsigned int hwirq, struct pt_regs *regs);

int handle_domain_nmi(struct irq_domain *domain, unsigned int hwirq,
		      struct pt_regs *regs);
#endif
=======
int generic_handle_domain_nmi(struct irq_domain *domain, unsigned int hwirq);
>>>>>>> df0cc57e
#endif

/* Test to see if a driver has successfully requested an irq */
static inline int irq_desc_has_action(struct irq_desc *desc)
{
	return desc && desc->action != NULL;
}

/**
 * irq_set_handler_locked - Set irq handler from a locked region
 * @data:	Pointer to the irq_data structure which identifies the irq
 * @handler:	Flow control handler function for this interrupt
 *
 * Sets the handler in the irq descriptor associated to @data.
 *
 * Must be called with irq_desc locked and valid parameters. Typical
 * call site is the irq_set_type() callback.
 */
static inline void irq_set_handler_locked(struct irq_data *data,
					  irq_flow_handler_t handler)
{
	struct irq_desc *desc = irq_data_to_desc(data);

	desc->handle_irq = handler;
}

/**
 * irq_set_chip_handler_name_locked - Set chip, handler and name from a locked region
 * @data:	Pointer to the irq_data structure for which the chip is set
 * @chip:	Pointer to the new irq chip
 * @handler:	Flow control handler function for this interrupt
 * @name:	Name of the interrupt
 *
 * Replace the irq chip at the proper hierarchy level in @data and
 * sets the handler and name in the associated irq descriptor.
 *
 * Must be called with irq_desc locked and valid parameters.
 */
static inline void
irq_set_chip_handler_name_locked(struct irq_data *data, struct irq_chip *chip,
				 irq_flow_handler_t handler, const char *name)
{
	struct irq_desc *desc = irq_data_to_desc(data);

	desc->handle_irq = handler;
	desc->name = name;
	data->chip = chip;
}

bool irq_check_status_bit(unsigned int irq, unsigned int bitmask);

static inline bool irq_balancing_disabled(unsigned int irq)
{
	return irq_check_status_bit(irq, IRQ_NO_BALANCING_MASK);
}

static inline bool irq_is_percpu(unsigned int irq)
{
	return irq_check_status_bit(irq, IRQ_PER_CPU);
}

static inline bool irq_is_percpu_devid(unsigned int irq)
{
	return irq_check_status_bit(irq, IRQ_PER_CPU_DEVID);
}

void __irq_set_lockdep_class(unsigned int irq, struct lock_class_key *lock_class,
			     struct lock_class_key *request_class);
static inline void
irq_set_lockdep_class(unsigned int irq, struct lock_class_key *lock_class,
		      struct lock_class_key *request_class)
{
	if (IS_ENABLED(CONFIG_LOCKDEP))
		__irq_set_lockdep_class(irq, lock_class, request_class);
}

#endif<|MERGE_RESOLUTION|>--- conflicted
+++ resolved
@@ -168,18 +168,7 @@
  * conversion failed.
  */
 int generic_handle_domain_irq(struct irq_domain *domain, unsigned int hwirq);
-<<<<<<< HEAD
-
-#ifdef CONFIG_HANDLE_DOMAIN_IRQ
-int handle_domain_irq(struct irq_domain *domain,
-		      unsigned int hwirq, struct pt_regs *regs);
-
-int handle_domain_nmi(struct irq_domain *domain, unsigned int hwirq,
-		      struct pt_regs *regs);
-#endif
-=======
 int generic_handle_domain_nmi(struct irq_domain *domain, unsigned int hwirq);
->>>>>>> df0cc57e
 #endif
 
 /* Test to see if a driver has successfully requested an irq */
