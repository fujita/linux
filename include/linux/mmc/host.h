--- conflicted
+++ resolved
@@ -236,11 +236,8 @@
 #define MMC_CAP2_HS200		(MMC_CAP2_HS200_1_8V_SDR | \
 				 MMC_CAP2_HS200_1_2V_SDR)
 #define MMC_CAP2_BROKEN_VOLTAGE	(1 << 7)	/* Use the broken voltage */
-<<<<<<< HEAD
-=======
 #define MMC_CAP2_DETECT_ON_ERR	(1 << 8)	/* On I/O err check card removal */
 #define MMC_CAP2_HC_ERASE_SZ	(1 << 9)	/* High-capacity erase size */
->>>>>>> e9676695
 
 	mmc_pm_flag_t		pm_caps;	/* supported pm features */
 	unsigned int        power_notify_type;
