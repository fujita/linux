/* SPDX-License-Identifier: GPL-2.0 WITH Linux-syscall-note */

/*
 * Copyright (c) 2007-2017 Nicira, Inc.
 *
 * This program is free software; you can redistribute it and/or
 * modify it under the terms of version 2 of the GNU General Public
 * License as published by the Free Software Foundation.
 *
 * This program is distributed in the hope that it will be useful, but
 * WITHOUT ANY WARRANTY; without even the implied warranty of
 * MERCHANTABILITY or FITNESS FOR A PARTICULAR PURPOSE. See the GNU
 * General Public License for more details.
 *
 * You should have received a copy of the GNU General Public License
 * along with this program; if not, write to the Free Software
 * Foundation, Inc., 51 Franklin Street, Fifth Floor, Boston, MA
 * 02110-1301, USA
 */

#ifndef _UAPI__LINUX_OPENVSWITCH_H
#define _UAPI__LINUX_OPENVSWITCH_H 1

#include <linux/types.h>
#include <linux/if_ether.h>

/**
 * struct ovs_header - header for OVS Generic Netlink messages.
 * @dp_ifindex: ifindex of local port for datapath (0 to make a request not
 * specific to a datapath).
 *
 * Attributes following the header are specific to a particular OVS Generic
 * Netlink family, but all of the OVS families use this header.
 */

struct ovs_header {
	int dp_ifindex;
};

/* Datapaths. */

#define OVS_DATAPATH_FAMILY  "ovs_datapath"
#define OVS_DATAPATH_MCGROUP "ovs_datapath"

/* V2:
 *   - API users are expected to provide OVS_DP_ATTR_USER_FEATURES
 *     when creating the datapath.
 */
#define OVS_DATAPATH_VERSION 2

/* First OVS datapath version to support features */
#define OVS_DP_VER_FEATURES 2

enum ovs_datapath_cmd {
	OVS_DP_CMD_UNSPEC,
	OVS_DP_CMD_NEW,
	OVS_DP_CMD_DEL,
	OVS_DP_CMD_GET,
	OVS_DP_CMD_SET
};

/**
 * enum ovs_datapath_attr - attributes for %OVS_DP_* commands.
 * @OVS_DP_ATTR_NAME: Name of the network device that serves as the "local
 * port".  This is the name of the network device whose dp_ifindex is given in
 * the &struct ovs_header.  Always present in notifications.  Required in
 * %OVS_DP_NEW requests.  May be used as an alternative to specifying
 * dp_ifindex in other requests (with a dp_ifindex of 0).
 * @OVS_DP_ATTR_UPCALL_PID: The Netlink socket in userspace that is initially
 * set on the datapath port (for OVS_ACTION_ATTR_MISS).  Only valid on
 * %OVS_DP_CMD_NEW requests. A value of zero indicates that upcalls should
 * not be sent.
 * @OVS_DP_ATTR_STATS: Statistics about packets that have passed through the
 * datapath.  Always present in notifications.
 * @OVS_DP_ATTR_MEGAFLOW_STATS: Statistics about mega flow masks usage for the
 * datapath. Always present in notifications.
 *
 * These attributes follow the &struct ovs_header within the Generic Netlink
 * payload for %OVS_DP_* commands.
 */
enum ovs_datapath_attr {
	OVS_DP_ATTR_UNSPEC,
	OVS_DP_ATTR_NAME,		/* name of dp_ifindex netdev */
	OVS_DP_ATTR_UPCALL_PID,		/* Netlink PID to receive upcalls */
	OVS_DP_ATTR_STATS,		/* struct ovs_dp_stats */
	OVS_DP_ATTR_MEGAFLOW_STATS,	/* struct ovs_dp_megaflow_stats */
	OVS_DP_ATTR_USER_FEATURES,	/* OVS_DP_F_*  */
	OVS_DP_ATTR_PAD,
	__OVS_DP_ATTR_MAX
};

#define OVS_DP_ATTR_MAX (__OVS_DP_ATTR_MAX - 1)

struct ovs_dp_stats {
	__u64 n_hit;             /* Number of flow table matches. */
	__u64 n_missed;          /* Number of flow table misses. */
	__u64 n_lost;            /* Number of misses not sent to userspace. */
	__u64 n_flows;           /* Number of flows present */
};

struct ovs_dp_megaflow_stats {
	__u64 n_mask_hit;	 /* Number of masks used for flow lookups. */
	__u32 n_masks;		 /* Number of masks for the datapath. */
	__u32 pad0;		 /* Pad for future expension. */
	__u64 pad1;		 /* Pad for future expension. */
	__u64 pad2;		 /* Pad for future expension. */
};

struct ovs_vport_stats {
	__u64   rx_packets;		/* total packets received       */
	__u64   tx_packets;		/* total packets transmitted    */
	__u64   rx_bytes;		/* total bytes received         */
	__u64   tx_bytes;		/* total bytes transmitted      */
	__u64   rx_errors;		/* bad packets received         */
	__u64   tx_errors;		/* packet transmit problems     */
	__u64   rx_dropped;		/* no space in linux buffers    */
	__u64   tx_dropped;		/* no space available in linux  */
};

/* Allow last Netlink attribute to be unaligned */
#define OVS_DP_F_UNALIGNED	(1 << 0)

/* Allow datapath to associate multiple Netlink PIDs to each vport */
#define OVS_DP_F_VPORT_PIDS	(1 << 1)

/* Allow tc offload recirc sharing */
#define OVS_DP_F_TC_RECIRC_SHARING	(1 << 2)

/* Fixed logical ports. */
#define OVSP_LOCAL      ((__u32)0)

/* Packet transfer. */

#define OVS_PACKET_FAMILY "ovs_packet"
#define OVS_PACKET_VERSION 0x1

enum ovs_packet_cmd {
	OVS_PACKET_CMD_UNSPEC,

	/* Kernel-to-user notifications. */
	OVS_PACKET_CMD_MISS,    /* Flow table miss. */
	OVS_PACKET_CMD_ACTION,  /* OVS_ACTION_ATTR_USERSPACE action. */

	/* Userspace commands. */
	OVS_PACKET_CMD_EXECUTE  /* Apply actions to a packet. */
};

/**
 * enum ovs_packet_attr - attributes for %OVS_PACKET_* commands.
 * @OVS_PACKET_ATTR_PACKET: Present for all notifications.  Contains the entire
 * packet as received, from the start of the Ethernet header onward.  For
 * %OVS_PACKET_CMD_ACTION, %OVS_PACKET_ATTR_PACKET reflects changes made by
 * actions preceding %OVS_ACTION_ATTR_USERSPACE, but %OVS_PACKET_ATTR_KEY is
 * the flow key extracted from the packet as originally received.
 * @OVS_PACKET_ATTR_KEY: Present for all notifications.  Contains the flow key
 * extracted from the packet as nested %OVS_KEY_ATTR_* attributes.  This allows
 * userspace to adapt its flow setup strategy by comparing its notion of the
 * flow key against the kernel's.
 * @OVS_PACKET_ATTR_ACTIONS: Contains actions for the packet.  Used
 * for %OVS_PACKET_CMD_EXECUTE.  It has nested %OVS_ACTION_ATTR_* attributes.
 * Also used in upcall when %OVS_ACTION_ATTR_USERSPACE has optional
 * %OVS_USERSPACE_ATTR_ACTIONS attribute.
 * @OVS_PACKET_ATTR_USERDATA: Present for an %OVS_PACKET_CMD_ACTION
 * notification if the %OVS_ACTION_ATTR_USERSPACE action specified an
 * %OVS_USERSPACE_ATTR_USERDATA attribute, with the same length and content
 * specified there.
 * @OVS_PACKET_ATTR_EGRESS_TUN_KEY: Present for an %OVS_PACKET_CMD_ACTION
 * notification if the %OVS_ACTION_ATTR_USERSPACE action specified an
 * %OVS_USERSPACE_ATTR_EGRESS_TUN_PORT attribute, which is sent only if the
 * output port is actually a tunnel port. Contains the output tunnel key
 * extracted from the packet as nested %OVS_TUNNEL_KEY_ATTR_* attributes.
 * @OVS_PACKET_ATTR_MRU: Present for an %OVS_PACKET_CMD_ACTION and
 * @OVS_PACKET_ATTR_LEN: Packet size before truncation.
 * %OVS_PACKET_ATTR_USERSPACE action specify the Maximum received fragment
 * size.
 * @OVS_PACKET_ATTR_HASH: Packet hash info (e.g. hash, sw_hash and l4_hash in skb).
 *
 * These attributes follow the &struct ovs_header within the Generic Netlink
 * payload for %OVS_PACKET_* commands.
 */
enum ovs_packet_attr {
	OVS_PACKET_ATTR_UNSPEC,
	OVS_PACKET_ATTR_PACKET,      /* Packet data. */
	OVS_PACKET_ATTR_KEY,         /* Nested OVS_KEY_ATTR_* attributes. */
	OVS_PACKET_ATTR_ACTIONS,     /* Nested OVS_ACTION_ATTR_* attributes. */
	OVS_PACKET_ATTR_USERDATA,    /* OVS_ACTION_ATTR_USERSPACE arg. */
	OVS_PACKET_ATTR_EGRESS_TUN_KEY,  /* Nested OVS_TUNNEL_KEY_ATTR_*
					    attributes. */
	OVS_PACKET_ATTR_UNUSED1,
	OVS_PACKET_ATTR_UNUSED2,
	OVS_PACKET_ATTR_PROBE,      /* Packet operation is a feature probe,
				       error logging should be suppressed. */
	OVS_PACKET_ATTR_MRU,	    /* Maximum received IP fragment size. */
	OVS_PACKET_ATTR_LEN,	    /* Packet size before truncation. */
	OVS_PACKET_ATTR_HASH,	    /* Packet hash. */
	__OVS_PACKET_ATTR_MAX
};

#define OVS_PACKET_ATTR_MAX (__OVS_PACKET_ATTR_MAX - 1)

/* Virtual ports. */

#define OVS_VPORT_FAMILY  "ovs_vport"
#define OVS_VPORT_MCGROUP "ovs_vport"
#define OVS_VPORT_VERSION 0x1

enum ovs_vport_cmd {
	OVS_VPORT_CMD_UNSPEC,
	OVS_VPORT_CMD_NEW,
	OVS_VPORT_CMD_DEL,
	OVS_VPORT_CMD_GET,
	OVS_VPORT_CMD_SET
};

enum ovs_vport_type {
	OVS_VPORT_TYPE_UNSPEC,
	OVS_VPORT_TYPE_NETDEV,   /* network device */
	OVS_VPORT_TYPE_INTERNAL, /* network device implemented by datapath */
	OVS_VPORT_TYPE_GRE,      /* GRE tunnel. */
	OVS_VPORT_TYPE_VXLAN,	 /* VXLAN tunnel. */
	OVS_VPORT_TYPE_GENEVE,	 /* Geneve tunnel. */
	__OVS_VPORT_TYPE_MAX
};

#define OVS_VPORT_TYPE_MAX (__OVS_VPORT_TYPE_MAX - 1)

/**
 * enum ovs_vport_attr - attributes for %OVS_VPORT_* commands.
 * @OVS_VPORT_ATTR_PORT_NO: 32-bit port number within datapath.
 * @OVS_VPORT_ATTR_TYPE: 32-bit %OVS_VPORT_TYPE_* constant describing the type
 * of vport.
 * @OVS_VPORT_ATTR_NAME: Name of vport.  For a vport based on a network device
 * this is the name of the network device.  Maximum length %IFNAMSIZ-1 bytes
 * plus a null terminator.
 * @OVS_VPORT_ATTR_OPTIONS: Vport-specific configuration information.
 * @OVS_VPORT_ATTR_UPCALL_PID: The array of Netlink socket pids in userspace
 * among which OVS_PACKET_CMD_MISS upcalls will be distributed for packets
 * received on this port.  If this is a single-element array of value 0,
 * upcalls should not be sent.
 * @OVS_VPORT_ATTR_STATS: A &struct ovs_vport_stats giving statistics for
 * packets sent or received through the vport.
 *
 * These attributes follow the &struct ovs_header within the Generic Netlink
 * payload for %OVS_VPORT_* commands.
 *
 * For %OVS_VPORT_CMD_NEW requests, the %OVS_VPORT_ATTR_TYPE and
 * %OVS_VPORT_ATTR_NAME attributes are required.  %OVS_VPORT_ATTR_PORT_NO is
 * optional; if not specified a free port number is automatically selected.
 * Whether %OVS_VPORT_ATTR_OPTIONS is required or optional depends on the type
 * of vport.
 *
 * For other requests, if %OVS_VPORT_ATTR_NAME is specified then it is used to
 * look up the vport to operate on; otherwise dp_idx from the &struct
 * ovs_header plus %OVS_VPORT_ATTR_PORT_NO determine the vport.
 */
enum ovs_vport_attr {
	OVS_VPORT_ATTR_UNSPEC,
	OVS_VPORT_ATTR_PORT_NO,	/* u32 port number within datapath */
	OVS_VPORT_ATTR_TYPE,	/* u32 OVS_VPORT_TYPE_* constant. */
	OVS_VPORT_ATTR_NAME,	/* string name, up to IFNAMSIZ bytes long */
	OVS_VPORT_ATTR_OPTIONS, /* nested attributes, varies by vport type */
	OVS_VPORT_ATTR_UPCALL_PID, /* array of u32 Netlink socket PIDs for */
				/* receiving upcalls */
	OVS_VPORT_ATTR_STATS,	/* struct ovs_vport_stats */
	OVS_VPORT_ATTR_PAD,
	OVS_VPORT_ATTR_IFINDEX,
	OVS_VPORT_ATTR_NETNSID,
	__OVS_VPORT_ATTR_MAX
};

#define OVS_VPORT_ATTR_MAX (__OVS_VPORT_ATTR_MAX - 1)

enum {
	OVS_VXLAN_EXT_UNSPEC,
	OVS_VXLAN_EXT_GBP,	/* Flag or __u32 */
	__OVS_VXLAN_EXT_MAX,
};

#define OVS_VXLAN_EXT_MAX (__OVS_VXLAN_EXT_MAX - 1)


/* OVS_VPORT_ATTR_OPTIONS attributes for tunnels.
 */
enum {
	OVS_TUNNEL_ATTR_UNSPEC,
	OVS_TUNNEL_ATTR_DST_PORT, /* 16-bit UDP port, used by L4 tunnels. */
	OVS_TUNNEL_ATTR_EXTENSION,
	__OVS_TUNNEL_ATTR_MAX
};

#define OVS_TUNNEL_ATTR_MAX (__OVS_TUNNEL_ATTR_MAX - 1)

/* Flows. */

#define OVS_FLOW_FAMILY  "ovs_flow"
#define OVS_FLOW_MCGROUP "ovs_flow"
#define OVS_FLOW_VERSION 0x1

enum ovs_flow_cmd {
	OVS_FLOW_CMD_UNSPEC,
	OVS_FLOW_CMD_NEW,
	OVS_FLOW_CMD_DEL,
	OVS_FLOW_CMD_GET,
	OVS_FLOW_CMD_SET
};

struct ovs_flow_stats {
	__u64 n_packets;         /* Number of matched packets. */
	__u64 n_bytes;           /* Number of matched bytes. */
};

enum ovs_key_attr {
	OVS_KEY_ATTR_UNSPEC,
	OVS_KEY_ATTR_ENCAP,	/* Nested set of encapsulated attributes. */
	OVS_KEY_ATTR_PRIORITY,  /* u32 skb->priority */
	OVS_KEY_ATTR_IN_PORT,   /* u32 OVS dp port number */
	OVS_KEY_ATTR_ETHERNET,  /* struct ovs_key_ethernet */
	OVS_KEY_ATTR_VLAN,	/* be16 VLAN TCI */
	OVS_KEY_ATTR_ETHERTYPE,	/* be16 Ethernet type */
	OVS_KEY_ATTR_IPV4,      /* struct ovs_key_ipv4 */
	OVS_KEY_ATTR_IPV6,      /* struct ovs_key_ipv6 */
	OVS_KEY_ATTR_TCP,       /* struct ovs_key_tcp */
	OVS_KEY_ATTR_UDP,       /* struct ovs_key_udp */
	OVS_KEY_ATTR_ICMP,      /* struct ovs_key_icmp */
	OVS_KEY_ATTR_ICMPV6,    /* struct ovs_key_icmpv6 */
	OVS_KEY_ATTR_ARP,       /* struct ovs_key_arp */
	OVS_KEY_ATTR_ND,        /* struct ovs_key_nd */
	OVS_KEY_ATTR_SKB_MARK,  /* u32 skb mark */
	OVS_KEY_ATTR_TUNNEL,    /* Nested set of ovs_tunnel attributes */
	OVS_KEY_ATTR_SCTP,      /* struct ovs_key_sctp */
	OVS_KEY_ATTR_TCP_FLAGS,	/* be16 TCP flags. */
	OVS_KEY_ATTR_DP_HASH,      /* u32 hash value. Value 0 indicates the hash
				   is not computed by the datapath. */
	OVS_KEY_ATTR_RECIRC_ID, /* u32 recirc id */
	OVS_KEY_ATTR_MPLS,      /* array of struct ovs_key_mpls.
				 * The implementation may restrict
				 * the accepted length of the array. */
	OVS_KEY_ATTR_CT_STATE,	/* u32 bitmask of OVS_CS_F_* */
	OVS_KEY_ATTR_CT_ZONE,	/* u16 connection tracking zone. */
	OVS_KEY_ATTR_CT_MARK,	/* u32 connection tracking mark */
	OVS_KEY_ATTR_CT_LABELS,	/* 16-octet connection tracking label */
	OVS_KEY_ATTR_CT_ORIG_TUPLE_IPV4,   /* struct ovs_key_ct_tuple_ipv4 */
	OVS_KEY_ATTR_CT_ORIG_TUPLE_IPV6,   /* struct ovs_key_ct_tuple_ipv6 */
	OVS_KEY_ATTR_NSH,       /* Nested set of ovs_nsh_key_* */

#ifdef __KERNEL__
	OVS_KEY_ATTR_TUNNEL_INFO,  /* struct ip_tunnel_info */
#endif
	__OVS_KEY_ATTR_MAX
};

#define OVS_KEY_ATTR_MAX (__OVS_KEY_ATTR_MAX - 1)

enum ovs_tunnel_key_attr {
	/* OVS_TUNNEL_KEY_ATTR_NONE, standard nl API requires this attribute! */
	OVS_TUNNEL_KEY_ATTR_ID,                 /* be64 Tunnel ID */
	OVS_TUNNEL_KEY_ATTR_IPV4_SRC,           /* be32 src IP address. */
	OVS_TUNNEL_KEY_ATTR_IPV4_DST,           /* be32 dst IP address. */
	OVS_TUNNEL_KEY_ATTR_TOS,                /* u8 Tunnel IP ToS. */
	OVS_TUNNEL_KEY_ATTR_TTL,                /* u8 Tunnel IP TTL. */
	OVS_TUNNEL_KEY_ATTR_DONT_FRAGMENT,      /* No argument, set DF. */
	OVS_TUNNEL_KEY_ATTR_CSUM,               /* No argument. CSUM packet. */
	OVS_TUNNEL_KEY_ATTR_OAM,                /* No argument. OAM frame.  */
	OVS_TUNNEL_KEY_ATTR_GENEVE_OPTS,        /* Array of Geneve options. */
	OVS_TUNNEL_KEY_ATTR_TP_SRC,		/* be16 src Transport Port. */
	OVS_TUNNEL_KEY_ATTR_TP_DST,		/* be16 dst Transport Port. */
	OVS_TUNNEL_KEY_ATTR_VXLAN_OPTS,		/* Nested OVS_VXLAN_EXT_* */
	OVS_TUNNEL_KEY_ATTR_IPV6_SRC,		/* struct in6_addr src IPv6 address. */
	OVS_TUNNEL_KEY_ATTR_IPV6_DST,		/* struct in6_addr dst IPv6 address. */
	OVS_TUNNEL_KEY_ATTR_PAD,
	OVS_TUNNEL_KEY_ATTR_ERSPAN_OPTS,	/* struct erspan_metadata */
	OVS_TUNNEL_KEY_ATTR_IPV4_INFO_BRIDGE,	/* No argument. IPV4_INFO_BRIDGE mode.*/
	__OVS_TUNNEL_KEY_ATTR_MAX
};

#define OVS_TUNNEL_KEY_ATTR_MAX (__OVS_TUNNEL_KEY_ATTR_MAX - 1)

/**
 * enum ovs_frag_type - IPv4 and IPv6 fragment type
 * @OVS_FRAG_TYPE_NONE: Packet is not a fragment.
 * @OVS_FRAG_TYPE_FIRST: Packet is a fragment with offset 0.
 * @OVS_FRAG_TYPE_LATER: Packet is a fragment with nonzero offset.
 *
 * Used as the @ipv4_frag in &struct ovs_key_ipv4 and as @ipv6_frag &struct
 * ovs_key_ipv6.
 */
enum ovs_frag_type {
	OVS_FRAG_TYPE_NONE,
	OVS_FRAG_TYPE_FIRST,
	OVS_FRAG_TYPE_LATER,
	__OVS_FRAG_TYPE_MAX
};

#define OVS_FRAG_TYPE_MAX (__OVS_FRAG_TYPE_MAX - 1)

struct ovs_key_ethernet {
	__u8	 eth_src[ETH_ALEN];
	__u8	 eth_dst[ETH_ALEN];
};

struct ovs_key_mpls {
	__be32 mpls_lse;
};

struct ovs_key_ipv4 {
	__be32 ipv4_src;
	__be32 ipv4_dst;
	__u8   ipv4_proto;
	__u8   ipv4_tos;
	__u8   ipv4_ttl;
	__u8   ipv4_frag;	/* One of OVS_FRAG_TYPE_*. */
};

struct ovs_key_ipv6 {
	__be32 ipv6_src[4];
	__be32 ipv6_dst[4];
	__be32 ipv6_label;	/* 20-bits in least-significant bits. */
	__u8   ipv6_proto;
	__u8   ipv6_tclass;
	__u8   ipv6_hlimit;
	__u8   ipv6_frag;	/* One of OVS_FRAG_TYPE_*. */
};

struct ovs_key_tcp {
	__be16 tcp_src;
	__be16 tcp_dst;
};

struct ovs_key_udp {
	__be16 udp_src;
	__be16 udp_dst;
};

struct ovs_key_sctp {
	__be16 sctp_src;
	__be16 sctp_dst;
};

struct ovs_key_icmp {
	__u8 icmp_type;
	__u8 icmp_code;
};

struct ovs_key_icmpv6 {
	__u8 icmpv6_type;
	__u8 icmpv6_code;
};

struct ovs_key_arp {
	__be32 arp_sip;
	__be32 arp_tip;
	__be16 arp_op;
	__u8   arp_sha[ETH_ALEN];
	__u8   arp_tha[ETH_ALEN];
};

struct ovs_key_nd {
	__be32	nd_target[4];
	__u8	nd_sll[ETH_ALEN];
	__u8	nd_tll[ETH_ALEN];
};

#define OVS_CT_LABELS_LEN_32	4
#define OVS_CT_LABELS_LEN	(OVS_CT_LABELS_LEN_32 * sizeof(__u32))
struct ovs_key_ct_labels {
	union {
		__u8	ct_labels[OVS_CT_LABELS_LEN];
		__u32	ct_labels_32[OVS_CT_LABELS_LEN_32];
	};
};

/* OVS_KEY_ATTR_CT_STATE flags */
#define OVS_CS_F_NEW               0x01 /* Beginning of a new connection. */
#define OVS_CS_F_ESTABLISHED       0x02 /* Part of an existing connection. */
#define OVS_CS_F_RELATED           0x04 /* Related to an established
					 * connection. */
#define OVS_CS_F_REPLY_DIR         0x08 /* Flow is in the reply direction. */
#define OVS_CS_F_INVALID           0x10 /* Could not track connection. */
#define OVS_CS_F_TRACKED           0x20 /* Conntrack has occurred. */
#define OVS_CS_F_SRC_NAT           0x40 /* Packet's source address/port was
					 * mangled by NAT.
					 */
#define OVS_CS_F_DST_NAT           0x80 /* Packet's destination address/port
					 * was mangled by NAT.
					 */

#define OVS_CS_F_NAT_MASK (OVS_CS_F_SRC_NAT | OVS_CS_F_DST_NAT)

struct ovs_key_ct_tuple_ipv4 {
	__be32 ipv4_src;
	__be32 ipv4_dst;
	__be16 src_port;
	__be16 dst_port;
	__u8   ipv4_proto;
};

struct ovs_key_ct_tuple_ipv6 {
	__be32 ipv6_src[4];
	__be32 ipv6_dst[4];
	__be16 src_port;
	__be16 dst_port;
	__u8   ipv6_proto;
};

enum ovs_nsh_key_attr {
	OVS_NSH_KEY_ATTR_UNSPEC,
	OVS_NSH_KEY_ATTR_BASE,  /* struct ovs_nsh_key_base. */
	OVS_NSH_KEY_ATTR_MD1,   /* struct ovs_nsh_key_md1. */
	OVS_NSH_KEY_ATTR_MD2,   /* variable-length octets for MD type 2. */
	__OVS_NSH_KEY_ATTR_MAX
};

#define OVS_NSH_KEY_ATTR_MAX (__OVS_NSH_KEY_ATTR_MAX - 1)

struct ovs_nsh_key_base {
	__u8 flags;
	__u8 ttl;
	__u8 mdtype;
	__u8 np;
	__be32 path_hdr;
};

#define NSH_MD1_CONTEXT_SIZE 4

struct ovs_nsh_key_md1 {
	__be32 context[NSH_MD1_CONTEXT_SIZE];
};

/**
 * enum ovs_flow_attr - attributes for %OVS_FLOW_* commands.
 * @OVS_FLOW_ATTR_KEY: Nested %OVS_KEY_ATTR_* attributes specifying the flow
 * key.  Always present in notifications.  Required for all requests (except
 * dumps).
 * @OVS_FLOW_ATTR_ACTIONS: Nested %OVS_ACTION_ATTR_* attributes specifying
 * the actions to take for packets that match the key.  Always present in
 * notifications.  Required for %OVS_FLOW_CMD_NEW requests, optional for
 * %OVS_FLOW_CMD_SET requests.  An %OVS_FLOW_CMD_SET without
 * %OVS_FLOW_ATTR_ACTIONS will not modify the actions.  To clear the actions,
 * an %OVS_FLOW_ATTR_ACTIONS without any nested attributes must be given.
 * @OVS_FLOW_ATTR_STATS: &struct ovs_flow_stats giving statistics for this
 * flow.  Present in notifications if the stats would be nonzero.  Ignored in
 * requests.
 * @OVS_FLOW_ATTR_TCP_FLAGS: An 8-bit value giving the OR'd value of all of the
 * TCP flags seen on packets in this flow.  Only present in notifications for
 * TCP flows, and only if it would be nonzero.  Ignored in requests.
 * @OVS_FLOW_ATTR_USED: A 64-bit integer giving the time, in milliseconds on
 * the system monotonic clock, at which a packet was last processed for this
 * flow.  Only present in notifications if a packet has been processed for this
 * flow.  Ignored in requests.
 * @OVS_FLOW_ATTR_CLEAR: If present in a %OVS_FLOW_CMD_SET request, clears the
 * last-used time, accumulated TCP flags, and statistics for this flow.
 * Otherwise ignored in requests.  Never present in notifications.
 * @OVS_FLOW_ATTR_MASK: Nested %OVS_KEY_ATTR_* attributes specifying the
 * mask bits for wildcarded flow match. Mask bit value '1' specifies exact
 * match with corresponding flow key bit, while mask bit value '0' specifies
 * a wildcarded match. Omitting attribute is treated as wildcarding all
 * corresponding fields. Optional for all requests. If not present,
 * all flow key bits are exact match bits.
 * @OVS_FLOW_ATTR_UFID: A value between 1-16 octets specifying a unique
 * identifier for the flow. Causes the flow to be indexed by this value rather
 * than the value of the %OVS_FLOW_ATTR_KEY attribute. Optional for all
 * requests. Present in notifications if the flow was created with this
 * attribute.
 * @OVS_FLOW_ATTR_UFID_FLAGS: A 32-bit value of OR'd %OVS_UFID_F_*
 * flags that provide alternative semantics for flow installation and
 * retrieval. Optional for all requests.
 *
 * These attributes follow the &struct ovs_header within the Generic Netlink
 * payload for %OVS_FLOW_* commands.
 */
enum ovs_flow_attr {
	OVS_FLOW_ATTR_UNSPEC,
	OVS_FLOW_ATTR_KEY,       /* Sequence of OVS_KEY_ATTR_* attributes. */
	OVS_FLOW_ATTR_ACTIONS,   /* Nested OVS_ACTION_ATTR_* attributes. */
	OVS_FLOW_ATTR_STATS,     /* struct ovs_flow_stats. */
	OVS_FLOW_ATTR_TCP_FLAGS, /* 8-bit OR'd TCP flags. */
	OVS_FLOW_ATTR_USED,      /* u64 msecs last used in monotonic time. */
	OVS_FLOW_ATTR_CLEAR,     /* Flag to clear stats, tcp_flags, used. */
	OVS_FLOW_ATTR_MASK,      /* Sequence of OVS_KEY_ATTR_* attributes. */
	OVS_FLOW_ATTR_PROBE,     /* Flow operation is a feature probe, error
				  * logging should be suppressed. */
	OVS_FLOW_ATTR_UFID,      /* Variable length unique flow identifier. */
	OVS_FLOW_ATTR_UFID_FLAGS,/* u32 of OVS_UFID_F_*. */
	OVS_FLOW_ATTR_PAD,
	__OVS_FLOW_ATTR_MAX
};

#define OVS_FLOW_ATTR_MAX (__OVS_FLOW_ATTR_MAX - 1)

/**
 * Omit attributes for notifications.
 *
 * If a datapath request contains an %OVS_UFID_F_OMIT_* flag, then the datapath
 * may omit the corresponding %OVS_FLOW_ATTR_* from the response.
 */
#define OVS_UFID_F_OMIT_KEY      (1 << 0)
#define OVS_UFID_F_OMIT_MASK     (1 << 1)
#define OVS_UFID_F_OMIT_ACTIONS  (1 << 2)

/**
 * enum ovs_sample_attr - Attributes for %OVS_ACTION_ATTR_SAMPLE action.
 * @OVS_SAMPLE_ATTR_PROBABILITY: 32-bit fraction of packets to sample with
 * @OVS_ACTION_ATTR_SAMPLE.  A value of 0 samples no packets, a value of
 * %UINT32_MAX samples all packets and intermediate values sample intermediate
 * fractions of packets.
 * @OVS_SAMPLE_ATTR_ACTIONS: Set of actions to execute in sampling event.
 * Actions are passed as nested attributes.
 *
 * Executes the specified actions with the given probability on a per-packet
 * basis.
 */
enum ovs_sample_attr {
	OVS_SAMPLE_ATTR_UNSPEC,
	OVS_SAMPLE_ATTR_PROBABILITY, /* u32 number */
	OVS_SAMPLE_ATTR_ACTIONS,     /* Nested OVS_ACTION_ATTR_* attributes. */
	__OVS_SAMPLE_ATTR_MAX,

#ifdef __KERNEL__
	OVS_SAMPLE_ATTR_ARG          /* struct sample_arg  */
#endif
};

#define OVS_SAMPLE_ATTR_MAX (__OVS_SAMPLE_ATTR_MAX - 1)

#ifdef __KERNEL__
struct sample_arg {
	bool exec;                   /* When true, actions in sample will not
				      * change flow keys. False otherwise.
				      */
	u32  probability;            /* Same value as
				      * 'OVS_SAMPLE_ATTR_PROBABILITY'.
				      */
};
#endif

/**
 * enum ovs_userspace_attr - Attributes for %OVS_ACTION_ATTR_USERSPACE action.
 * @OVS_USERSPACE_ATTR_PID: u32 Netlink PID to which the %OVS_PACKET_CMD_ACTION
 * message should be sent.  Required.
 * @OVS_USERSPACE_ATTR_USERDATA: If present, its variable-length argument is
 * copied to the %OVS_PACKET_CMD_ACTION message as %OVS_PACKET_ATTR_USERDATA.
 * @OVS_USERSPACE_ATTR_EGRESS_TUN_PORT: If present, u32 output port to get
 * tunnel info.
 * @OVS_USERSPACE_ATTR_ACTIONS: If present, send actions with upcall.
 */
enum ovs_userspace_attr {
	OVS_USERSPACE_ATTR_UNSPEC,
	OVS_USERSPACE_ATTR_PID,	      /* u32 Netlink PID to receive upcalls. */
	OVS_USERSPACE_ATTR_USERDATA,  /* Optional user-specified cookie. */
	OVS_USERSPACE_ATTR_EGRESS_TUN_PORT,  /* Optional, u32 output port
					      * to get tunnel info. */
	OVS_USERSPACE_ATTR_ACTIONS,   /* Optional flag to get actions. */
	__OVS_USERSPACE_ATTR_MAX
};

#define OVS_USERSPACE_ATTR_MAX (__OVS_USERSPACE_ATTR_MAX - 1)

struct ovs_action_trunc {
	__u32 max_len; /* Max packet size in bytes. */
};

/**
 * struct ovs_action_push_mpls - %OVS_ACTION_ATTR_PUSH_MPLS action argument.
 * @mpls_lse: MPLS label stack entry to push.
 * @mpls_ethertype: Ethertype to set in the encapsulating ethernet frame.
 *
 * The only values @mpls_ethertype should ever be given are %ETH_P_MPLS_UC and
 * %ETH_P_MPLS_MC, indicating MPLS unicast or multicast. Other are rejected.
 */
struct ovs_action_push_mpls {
	__be32 mpls_lse;
	__be16 mpls_ethertype; /* Either %ETH_P_MPLS_UC or %ETH_P_MPLS_MC */
};

/**
 * struct ovs_action_add_mpls - %OVS_ACTION_ATTR_ADD_MPLS action
 * argument.
 * @mpls_lse: MPLS label stack entry to push.
 * @mpls_ethertype: Ethertype to set in the encapsulating ethernet frame.
 * @tun_flags: MPLS tunnel attributes.
 *
 * The only values @mpls_ethertype should ever be given are %ETH_P_MPLS_UC and
 * %ETH_P_MPLS_MC, indicating MPLS unicast or multicast. Other are rejected.
 */
struct ovs_action_add_mpls {
	__be32 mpls_lse;
	__be16 mpls_ethertype; /* Either %ETH_P_MPLS_UC or %ETH_P_MPLS_MC */
	__u16 tun_flags;
};

#define OVS_MPLS_L3_TUNNEL_FLAG_MASK  (1 << 0) /* Flag to specify the place of
						* insertion of MPLS header.
						* When false, the MPLS header
						* will be inserted at the start
						* of the packet.
						* When true, the MPLS header
						* will be inserted at the start
						* of the l3 header.
						*/

/**
 * struct ovs_action_push_vlan - %OVS_ACTION_ATTR_PUSH_VLAN action argument.
 * @vlan_tpid: Tag protocol identifier (TPID) to push.
 * @vlan_tci: Tag control identifier (TCI) to push.  The CFI bit must be set
 * (but it will not be set in the 802.1Q header that is pushed).
 *
 * The @vlan_tpid value is typically %ETH_P_8021Q or %ETH_P_8021AD.
 * The only acceptable TPID values are those that the kernel module also parses
 * as 802.1Q or 802.1AD headers, to prevent %OVS_ACTION_ATTR_PUSH_VLAN followed
 * by %OVS_ACTION_ATTR_POP_VLAN from having surprising results.
 */
struct ovs_action_push_vlan {
	__be16 vlan_tpid;	/* 802.1Q or 802.1ad TPID. */
	__be16 vlan_tci;	/* 802.1Q TCI (VLAN ID and priority). */
};

/* Data path hash algorithm for computing Datapath hash.
 *
 * The algorithm type only specifies the fields in a flow
 * will be used as part of the hash. Each datapath is free
 * to use its own hash algorithm. The hash value will be
 * opaque to the user space daemon.
 */
enum ovs_hash_alg {
	OVS_HASH_ALG_L4,
};

/*
 * struct ovs_action_hash - %OVS_ACTION_ATTR_HASH action argument.
 * @hash_alg: Algorithm used to compute hash prior to recirculation.
 * @hash_basis: basis used for computing hash.
 */
struct ovs_action_hash {
	__u32  hash_alg;     /* One of ovs_hash_alg. */
	__u32  hash_basis;
};

/**
 * enum ovs_ct_attr - Attributes for %OVS_ACTION_ATTR_CT action.
 * @OVS_CT_ATTR_COMMIT: If present, commits the connection to the conntrack
 * table. This allows future packets for the same connection to be identified
 * as 'established' or 'related'. The flow key for the current packet will
 * retain the pre-commit connection state.
 * @OVS_CT_ATTR_ZONE: u16 connection tracking zone.
 * @OVS_CT_ATTR_MARK: u32 value followed by u32 mask. For each bit set in the
 * mask, the corresponding bit in the value is copied to the connection
 * tracking mark field in the connection.
 * @OVS_CT_ATTR_LABELS: %OVS_CT_LABELS_LEN value followed by %OVS_CT_LABELS_LEN
 * mask. For each bit set in the mask, the corresponding bit in the value is
 * copied to the connection tracking label field in the connection.
 * @OVS_CT_ATTR_HELPER: variable length string defining conntrack ALG.
 * @OVS_CT_ATTR_NAT: Nested OVS_NAT_ATTR_* for performing L3 network address
 * translation (NAT) on the packet.
 * @OVS_CT_ATTR_FORCE_COMMIT: Like %OVS_CT_ATTR_COMMIT, but instead of doing
 * nothing if the connection is already committed will check that the current
 * packet is in conntrack entry's original direction.  If directionality does
 * not match, will delete the existing conntrack entry and commit a new one.
 * @OVS_CT_ATTR_EVENTMASK: Mask of bits indicating which conntrack event types
 * (enum ip_conntrack_events IPCT_*) should be reported.  For any bit set to
 * zero, the corresponding event type is not generated.  Default behavior
 * depends on system configuration, but typically all event types are
 * generated, hence listening on NFNLGRP_CONNTRACK_UPDATE events may get a lot
 * of events.  Explicitly passing this attribute allows limiting the updates
 * received to the events of interest.  The bit 1 << IPCT_NEW, 1 <<
 * IPCT_RELATED, and 1 << IPCT_DESTROY must be set to ones for those events to
 * be received on NFNLGRP_CONNTRACK_NEW and NFNLGRP_CONNTRACK_DESTROY groups,
 * respectively.  Remaining bits control the changes for which an event is
 * delivered on the NFNLGRP_CONNTRACK_UPDATE group.
 * @OVS_CT_ATTR_TIMEOUT: Variable length string defining conntrack timeout.
 */
enum ovs_ct_attr {
	OVS_CT_ATTR_UNSPEC,
	OVS_CT_ATTR_COMMIT,     /* No argument, commits connection. */
	OVS_CT_ATTR_ZONE,       /* u16 zone id. */
	OVS_CT_ATTR_MARK,       /* mark to associate with this connection. */
	OVS_CT_ATTR_LABELS,     /* labels to associate with this connection. */
	OVS_CT_ATTR_HELPER,     /* netlink helper to assist detection of
				   related connections. */
	OVS_CT_ATTR_NAT,        /* Nested OVS_NAT_ATTR_* */
	OVS_CT_ATTR_FORCE_COMMIT,  /* No argument */
	OVS_CT_ATTR_EVENTMASK,  /* u32 mask of IPCT_* events. */
	OVS_CT_ATTR_TIMEOUT,	/* Associate timeout with this connection for
				 * fine-grain timeout tuning. */
	__OVS_CT_ATTR_MAX
};

#define OVS_CT_ATTR_MAX (__OVS_CT_ATTR_MAX - 1)

/**
 * enum ovs_nat_attr - Attributes for %OVS_CT_ATTR_NAT.
 *
 * @OVS_NAT_ATTR_SRC: Flag for Source NAT (mangle source address/port).
 * @OVS_NAT_ATTR_DST: Flag for Destination NAT (mangle destination
 * address/port).  Only one of (@OVS_NAT_ATTR_SRC, @OVS_NAT_ATTR_DST) may be
 * specified.  Effective only for packets for ct_state NEW connections.
 * Packets of committed connections are mangled by the NAT action according to
 * the committed NAT type regardless of the flags specified.  As a corollary, a
 * NAT action without a NAT type flag will only mangle packets of committed
 * connections.  The following NAT attributes only apply for NEW
 * (non-committed) connections, and they may be included only when the CT
 * action has the @OVS_CT_ATTR_COMMIT flag and either @OVS_NAT_ATTR_SRC or
 * @OVS_NAT_ATTR_DST is also included.
 * @OVS_NAT_ATTR_IP_MIN: struct in_addr or struct in6_addr
 * @OVS_NAT_ATTR_IP_MAX: struct in_addr or struct in6_addr
 * @OVS_NAT_ATTR_PROTO_MIN: u16 L4 protocol specific lower boundary (port)
 * @OVS_NAT_ATTR_PROTO_MAX: u16 L4 protocol specific upper boundary (port)
 * @OVS_NAT_ATTR_PERSISTENT: Flag for persistent IP mapping across reboots
 * @OVS_NAT_ATTR_PROTO_HASH: Flag for pseudo random L4 port mapping (MD5)
 * @OVS_NAT_ATTR_PROTO_RANDOM: Flag for fully randomized L4 port mapping
 */
enum ovs_nat_attr {
	OVS_NAT_ATTR_UNSPEC,
	OVS_NAT_ATTR_SRC,
	OVS_NAT_ATTR_DST,
	OVS_NAT_ATTR_IP_MIN,
	OVS_NAT_ATTR_IP_MAX,
	OVS_NAT_ATTR_PROTO_MIN,
	OVS_NAT_ATTR_PROTO_MAX,
	OVS_NAT_ATTR_PERSISTENT,
	OVS_NAT_ATTR_PROTO_HASH,
	OVS_NAT_ATTR_PROTO_RANDOM,
	__OVS_NAT_ATTR_MAX,
};

#define OVS_NAT_ATTR_MAX (__OVS_NAT_ATTR_MAX - 1)

/*
 * struct ovs_action_push_eth - %OVS_ACTION_ATTR_PUSH_ETH action argument.
 * @addresses: Source and destination MAC addresses.
 * @eth_type: Ethernet type
 */
struct ovs_action_push_eth {
	struct ovs_key_ethernet addresses;
};

/*
 * enum ovs_check_pkt_len_attr - Attributes for %OVS_ACTION_ATTR_CHECK_PKT_LEN.
 *
 * @OVS_CHECK_PKT_LEN_ATTR_PKT_LEN: u16 Packet length to check for.
 * @OVS_CHECK_PKT_LEN_ATTR_ACTIONS_IF_GREATER: Nested OVS_ACTION_ATTR_*
 * actions to apply if the packer length is greater than the specified
 * length in the attr - OVS_CHECK_PKT_LEN_ATTR_PKT_LEN.
 * @OVS_CHECK_PKT_LEN_ATTR_ACTIONS_IF_LESS_EQUAL - Nested OVS_ACTION_ATTR_*
 * actions to apply if the packer length is lesser or equal to the specified
 * length in the attr - OVS_CHECK_PKT_LEN_ATTR_PKT_LEN.
 */
enum ovs_check_pkt_len_attr {
	OVS_CHECK_PKT_LEN_ATTR_UNSPEC,
	OVS_CHECK_PKT_LEN_ATTR_PKT_LEN,
	OVS_CHECK_PKT_LEN_ATTR_ACTIONS_IF_GREATER,
	OVS_CHECK_PKT_LEN_ATTR_ACTIONS_IF_LESS_EQUAL,
	__OVS_CHECK_PKT_LEN_ATTR_MAX,

#ifdef __KERNEL__
	OVS_CHECK_PKT_LEN_ATTR_ARG          /* struct check_pkt_len_arg  */
#endif
};

#define OVS_CHECK_PKT_LEN_ATTR_MAX (__OVS_CHECK_PKT_LEN_ATTR_MAX - 1)

#ifdef __KERNEL__
struct check_pkt_len_arg {
	u16 pkt_len;	/* Same value as OVS_CHECK_PKT_LEN_ATTR_PKT_LEN'. */
	bool exec_for_greater;	/* When true, actions in IF_GREATER will
				 * not change flow keys. False otherwise.
				 */
	bool exec_for_lesser_equal; /* When true, actions in IF_LESS_EQUAL
				     * will not change flow keys. False
				     * otherwise.
				     */
};
#endif

/**
 * enum ovs_action_attr - Action types.
 *
 * @OVS_ACTION_ATTR_OUTPUT: Output packet to port.
 * @OVS_ACTION_ATTR_TRUNC: Output packet to port with truncated packet size.
 * @OVS_ACTION_ATTR_USERSPACE: Send packet to userspace according to nested
 * %OVS_USERSPACE_ATTR_* attributes.
 * @OVS_ACTION_ATTR_SET: Replaces the contents of an existing header.  The
 * single nested %OVS_KEY_ATTR_* attribute specifies a header to modify and its
 * value.
 * @OVS_ACTION_ATTR_SET_MASKED: Replaces the contents of an existing header.  A
 * nested %OVS_KEY_ATTR_* attribute specifies a header to modify, its value,
 * and a mask.  For every bit set in the mask, the corresponding bit value
 * is copied from the value to the packet header field, rest of the bits are
 * left unchanged.  The non-masked value bits must be passed in as zeroes.
 * Masking is not supported for the %OVS_KEY_ATTR_TUNNEL attribute.
 * @OVS_ACTION_ATTR_PUSH_VLAN: Push a new outermost 802.1Q or 802.1ad header
 * onto the packet.
 * @OVS_ACTION_ATTR_POP_VLAN: Pop the outermost 802.1Q or 802.1ad header
 * from the packet.
 * @OVS_ACTION_ATTR_SAMPLE: Probabilitically executes actions, as specified in
 * the nested %OVS_SAMPLE_ATTR_* attributes.
 * @OVS_ACTION_ATTR_PUSH_MPLS: Push a new MPLS label stack entry onto the
 * top of the packets MPLS label stack.  Set the ethertype of the
 * encapsulating frame to either %ETH_P_MPLS_UC or %ETH_P_MPLS_MC to
 * indicate the new packet contents.
 * @OVS_ACTION_ATTR_POP_MPLS: Pop an MPLS label stack entry off of the
 * packet's MPLS label stack.  Set the encapsulating frame's ethertype to
 * indicate the new packet contents. This could potentially still be
 * %ETH_P_MPLS if the resulting MPLS label stack is not empty.  If there
 * is no MPLS label stack, as determined by ethertype, no action is taken.
 * @OVS_ACTION_ATTR_CT: Track the connection. Populate the conntrack-related
 * entries in the flow key.
 * @OVS_ACTION_ATTR_PUSH_ETH: Push a new outermost Ethernet header onto the
 * packet.
 * @OVS_ACTION_ATTR_POP_ETH: Pop the outermost Ethernet header off the
 * packet.
 * @OVS_ACTION_ATTR_CT_CLEAR: Clear conntrack state from the packet.
 * @OVS_ACTION_ATTR_PUSH_NSH: push NSH header to the packet.
 * @OVS_ACTION_ATTR_POP_NSH: pop the outermost NSH header off the packet.
 * @OVS_ACTION_ATTR_METER: Run packet through a meter, which may drop the
 * packet, or modify the packet (e.g., change the DSCP field).
 * @OVS_ACTION_ATTR_CLONE: make a copy of the packet and execute a list of
 * actions without affecting the original packet and key.
 * @OVS_ACTION_ATTR_CHECK_PKT_LEN: Check the packet length and execute a set
 * of actions if greater than the specified packet length, else execute
 * another set of actions.
 * @OVS_ACTION_ATTR_ADD_MPLS: Push a new MPLS label stack entry at the
 * start of the packet or at the start of the l3 header depending on the value
 * of l3 tunnel flag in the tun_flags field of OVS_ACTION_ATTR_ADD_MPLS
 * argument.
 *
 * Only a single header can be set with a single %OVS_ACTION_ATTR_SET.  Not all
 * fields within a header are modifiable, e.g. the IPv4 protocol and fragment
 * type may not be changed.
 *
 * @OVS_ACTION_ATTR_SET_TO_MASKED: Kernel internal masked set action translated
 * from the @OVS_ACTION_ATTR_SET.
 */

enum ovs_action_attr {
	OVS_ACTION_ATTR_UNSPEC,
	OVS_ACTION_ATTR_OUTPUT,	      /* u32 port number. */
	OVS_ACTION_ATTR_USERSPACE,    /* Nested OVS_USERSPACE_ATTR_*. */
	OVS_ACTION_ATTR_SET,          /* One nested OVS_KEY_ATTR_*. */
	OVS_ACTION_ATTR_PUSH_VLAN,    /* struct ovs_action_push_vlan. */
	OVS_ACTION_ATTR_POP_VLAN,     /* No argument. */
	OVS_ACTION_ATTR_SAMPLE,       /* Nested OVS_SAMPLE_ATTR_*. */
	OVS_ACTION_ATTR_RECIRC,       /* u32 recirc_id. */
	OVS_ACTION_ATTR_HASH,	      /* struct ovs_action_hash. */
	OVS_ACTION_ATTR_PUSH_MPLS,    /* struct ovs_action_push_mpls. */
	OVS_ACTION_ATTR_POP_MPLS,     /* __be16 ethertype. */
	OVS_ACTION_ATTR_SET_MASKED,   /* One nested OVS_KEY_ATTR_* including
				       * data immediately followed by a mask.
				       * The data must be zero for the unmasked
				       * bits. */
	OVS_ACTION_ATTR_CT,           /* Nested OVS_CT_ATTR_* . */
	OVS_ACTION_ATTR_TRUNC,        /* u32 struct ovs_action_trunc. */
	OVS_ACTION_ATTR_PUSH_ETH,     /* struct ovs_action_push_eth. */
	OVS_ACTION_ATTR_POP_ETH,      /* No argument. */
	OVS_ACTION_ATTR_CT_CLEAR,     /* No argument. */
	OVS_ACTION_ATTR_PUSH_NSH,     /* Nested OVS_NSH_KEY_ATTR_*. */
	OVS_ACTION_ATTR_POP_NSH,      /* No argument. */
	OVS_ACTION_ATTR_METER,        /* u32 meter ID. */
	OVS_ACTION_ATTR_CLONE,        /* Nested OVS_CLONE_ATTR_*.  */
	OVS_ACTION_ATTR_CHECK_PKT_LEN, /* Nested OVS_CHECK_PKT_LEN_ATTR_*. */
	OVS_ACTION_ATTR_ADD_MPLS,     /* struct ovs_action_add_mpls. */
<<<<<<< HEAD
=======
	OVS_ACTION_ATTR_DEC_TTL,      /* Nested OVS_DEC_TTL_ATTR_*. */
>>>>>>> 04d5ce62

	__OVS_ACTION_ATTR_MAX,	      /* Nothing past this will be accepted
				       * from userspace. */

#ifdef __KERNEL__
	OVS_ACTION_ATTR_SET_TO_MASKED, /* Kernel module internal masked
					* set action converted from
					* OVS_ACTION_ATTR_SET. */
#endif
};

#define OVS_ACTION_ATTR_MAX (__OVS_ACTION_ATTR_MAX - 1)

/* Meters. */
#define OVS_METER_FAMILY  "ovs_meter"
#define OVS_METER_MCGROUP "ovs_meter"
#define OVS_METER_VERSION 0x1

enum ovs_meter_cmd {
	OVS_METER_CMD_UNSPEC,
	OVS_METER_CMD_FEATURES,	/* Get features supported by the datapath. */
	OVS_METER_CMD_SET,	/* Add or modify a meter. */
	OVS_METER_CMD_DEL,	/* Delete a meter. */
	OVS_METER_CMD_GET	/* Get meter stats. */
};

enum ovs_meter_attr {
	OVS_METER_ATTR_UNSPEC,
	OVS_METER_ATTR_ID,	/* u32 meter ID within datapath. */
	OVS_METER_ATTR_KBPS,	/* No argument. If set, units in kilobits
				 * per second. Otherwise, units in
				 * packets per second.
				 */
	OVS_METER_ATTR_STATS,	/* struct ovs_flow_stats for the meter. */
	OVS_METER_ATTR_BANDS,	/* Nested attributes for meter bands. */
	OVS_METER_ATTR_USED,	/* u64 msecs last used in monotonic time. */
	OVS_METER_ATTR_CLEAR,	/* Flag to clear stats, used. */
	OVS_METER_ATTR_MAX_METERS, /* u32 number of meters supported. */
	OVS_METER_ATTR_MAX_BANDS,  /* u32 max number of bands per meter. */
	OVS_METER_ATTR_PAD,
	__OVS_METER_ATTR_MAX
};

#define OVS_METER_ATTR_MAX (__OVS_METER_ATTR_MAX - 1)

enum ovs_band_attr {
	OVS_BAND_ATTR_UNSPEC,
	OVS_BAND_ATTR_TYPE,	/* u32 OVS_METER_BAND_TYPE_* constant. */
	OVS_BAND_ATTR_RATE,	/* u32 band rate in meter units (see above). */
	OVS_BAND_ATTR_BURST,	/* u32 burst size in meter units. */
	OVS_BAND_ATTR_STATS,	/* struct ovs_flow_stats for the band. */
	__OVS_BAND_ATTR_MAX
};

#define OVS_BAND_ATTR_MAX (__OVS_BAND_ATTR_MAX - 1)

enum ovs_meter_band_type {
	OVS_METER_BAND_TYPE_UNSPEC,
	OVS_METER_BAND_TYPE_DROP,   /* Drop exceeding packets. */
	__OVS_METER_BAND_TYPE_MAX
};

#define OVS_METER_BAND_TYPE_MAX (__OVS_METER_BAND_TYPE_MAX - 1)

/* Conntrack limit */
#define OVS_CT_LIMIT_FAMILY  "ovs_ct_limit"
#define OVS_CT_LIMIT_MCGROUP "ovs_ct_limit"
#define OVS_CT_LIMIT_VERSION 0x1

enum ovs_ct_limit_cmd {
	OVS_CT_LIMIT_CMD_UNSPEC,
	OVS_CT_LIMIT_CMD_SET,		/* Add or modify ct limit. */
	OVS_CT_LIMIT_CMD_DEL,		/* Delete ct limit. */
	OVS_CT_LIMIT_CMD_GET		/* Get ct limit. */
};

enum ovs_ct_limit_attr {
	OVS_CT_LIMIT_ATTR_UNSPEC,
	OVS_CT_LIMIT_ATTR_ZONE_LIMIT,	/* Nested struct ovs_zone_limit. */
	__OVS_CT_LIMIT_ATTR_MAX
};

#define OVS_CT_LIMIT_ATTR_MAX (__OVS_CT_LIMIT_ATTR_MAX - 1)

#define OVS_ZONE_LIMIT_DEFAULT_ZONE -1

struct ovs_zone_limit {
	int zone_id;
	__u32 limit;
	__u32 count;
};

enum ovs_dec_ttl_attr {
	OVS_DEC_TTL_ATTR_UNSPEC,
	OVS_DEC_TTL_ATTR_ACTION,	/* Nested struct nlattr */
	__OVS_DEC_TTL_ATTR_MAX
};

#endif /* _LINUX_OPENVSWITCH_H */<|MERGE_RESOLUTION|>--- conflicted
+++ resolved
@@ -958,10 +958,7 @@
 	OVS_ACTION_ATTR_CLONE,        /* Nested OVS_CLONE_ATTR_*.  */
 	OVS_ACTION_ATTR_CHECK_PKT_LEN, /* Nested OVS_CHECK_PKT_LEN_ATTR_*. */
 	OVS_ACTION_ATTR_ADD_MPLS,     /* struct ovs_action_add_mpls. */
-<<<<<<< HEAD
-=======
 	OVS_ACTION_ATTR_DEC_TTL,      /* Nested OVS_DEC_TTL_ATTR_*. */
->>>>>>> 04d5ce62
 
 	__OVS_ACTION_ATTR_MAX,	      /* Nothing past this will be accepted
 				       * from userspace. */
