--- conflicted
+++ resolved
@@ -214,29 +214,6 @@
 }
 EXPORT_SYMBOL_GPL(drm_of_encoder_active_endpoint);
 
-static int find_panel_or_bridge(struct device_node *node,
-				struct drm_panel **panel,
-				struct drm_bridge **bridge)
-{
-	if (panel) {
-		*panel = of_drm_find_panel(node);
-		if (!IS_ERR(*panel))
-			return 0;
-
-		/* Clear the panel pointer in case of error. */
-		*panel = NULL;
-	}
-
-	/* No panel found yet, check for a bridge next. */
-	if (bridge) {
-		*bridge = of_drm_find_bridge(node);
-		if (*bridge)
-			return 0;
-	}
-
-	return -EPROBE_DEFER;
-}
-
 /**
  * drm_of_find_panel_or_bridge - return connected panel or bridge device
  * @np: device tree node containing encoder output ports
@@ -259,36 +236,13 @@
 				struct drm_panel **panel,
 				struct drm_bridge **bridge)
 {
-	struct device_node *node;
-	int ret;
+	int ret = -EPROBE_DEFER;
+	struct device_node *remote;
 
 	if (!panel && !bridge)
 		return -EINVAL;
-
 	if (panel)
 		*panel = NULL;
-<<<<<<< HEAD
-	if (bridge)
-		*bridge = NULL;
-
-	/* Check for a graph on the device node first. */
-	if (of_graph_is_present(np)) {
-		node = of_graph_get_remote_node(np, port, endpoint);
-		if (node) {
-			ret = find_panel_or_bridge(node, panel, bridge);
-			of_node_put(node);
-
-			if (!ret)
-				return 0;
-		}
-	}
-
-	/* Otherwise check for any child node other than port/ports. */
-	for_each_available_child_of_node(np, node) {
-		if (of_node_name_eq(node, "port") ||
-		    of_node_name_eq(node, "ports"))
-			continue;
-=======
 
 	/*
 	 * of_graph_get_remote_node() produces a noisy error message if port
@@ -302,17 +256,29 @@
 	remote = of_graph_get_remote_node(np, port, endpoint);
 	if (!remote)
 		return -ENODEV;
->>>>>>> 980555e9
-
-		ret = find_panel_or_bridge(node, panel, bridge);
-		of_node_put(node);
-
-		/* Stop at the first found occurrence. */
-		if (!ret)
-			return 0;
-	}
-
-	return -EPROBE_DEFER;
+
+	if (panel) {
+		*panel = of_drm_find_panel(remote);
+		if (!IS_ERR(*panel))
+			ret = 0;
+		else
+			*panel = NULL;
+	}
+
+	/* No panel found yet, check for a bridge next. */
+	if (bridge) {
+		if (ret) {
+			*bridge = of_drm_find_bridge(remote);
+			if (*bridge)
+				ret = 0;
+		} else {
+			*bridge = NULL;
+		}
+
+	}
+
+	of_node_put(remote);
+	return ret;
 }
 EXPORT_SYMBOL_GPL(drm_of_find_panel_or_bridge);
 
