--- conflicted
+++ resolved
@@ -509,12 +509,7 @@
 		fb_set_logo(info, logo, logo_new, fb_logo.depth);
 	}
 
-<<<<<<< HEAD
-#ifdef CONFIG_FB_LOGO_CENTER
-	{
-=======
 	if (fb_center_logo) {
->>>>>>> f17b5f06
 		int xres = info->var.xres;
 		int yres = info->var.yres;
 
@@ -527,19 +522,11 @@
 			--n;
 		image.dx = (xres - n * (logo->width + 8) - 8) / 2;
 		image.dy = y ?: (yres - logo->height) / 2;
-<<<<<<< HEAD
-	}
-#else
-	image.dx = 0;
-	image.dy = y;
-#endif
-=======
 	} else {
 		image.dx = 0;
 		image.dy = y;
 	}
 
->>>>>>> f17b5f06
 	image.width = logo->width;
 	image.height = logo->height;
 
@@ -699,14 +686,8 @@
  	}
 
 	height = fb_logo.logo->height;
-<<<<<<< HEAD
-#ifdef CONFIG_FB_LOGO_CENTER
-	height += (yres - fb_logo.logo->height) / 2;
-#endif
-=======
 	if (fb_center_logo)
 		height += (yres - fb_logo.logo->height) / 2;
->>>>>>> f17b5f06
 
 	return fb_prepare_extra_logos(info, height, yres);
 }
