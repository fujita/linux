/*
 * Copyright (C) 2007-2010 Advanced Micro Devices, Inc.
 * Author: Joerg Roedel <jroedel@suse.de>
 *         Leo Duran <leo.duran@amd.com>
 *
 * This program is free software; you can redistribute it and/or modify it
 * under the terms of the GNU General Public License version 2 as published
 * by the Free Software Foundation.
 *
 * This program is distributed in the hope that it will be useful,
 * but WITHOUT ANY WARRANTY; without even the implied warranty of
 * MERCHANTABILITY or FITNESS FOR A PARTICULAR PURPOSE.  See the
 * GNU General Public License for more details.
 *
 * You should have received a copy of the GNU General Public License
 * along with this program; if not, write to the Free Software
 * Foundation, Inc., 59 Temple Place, Suite 330, Boston, MA  02111-1307 USA
 */

#include <linux/ratelimit.h>
#include <linux/pci.h>
#include <linux/acpi.h>
#include <linux/amba/bus.h>
#include <linux/platform_device.h>
#include <linux/pci-ats.h>
#include <linux/bitmap.h>
#include <linux/slab.h>
#include <linux/debugfs.h>
#include <linux/scatterlist.h>
#include <linux/dma-mapping.h>
#include <linux/iommu-helper.h>
#include <linux/iommu.h>
#include <linux/delay.h>
#include <linux/amd-iommu.h>
#include <linux/notifier.h>
#include <linux/export.h>
#include <linux/irq.h>
#include <linux/msi.h>
#include <linux/dma-contiguous.h>
#include <linux/irqdomain.h>
#include <linux/percpu.h>
#include <linux/iova.h>
#include <asm/irq_remapping.h>
#include <asm/io_apic.h>
#include <asm/apic.h>
#include <asm/hw_irq.h>
#include <asm/msidef.h>
#include <asm/proto.h>
#include <asm/iommu.h>
#include <asm/gart.h>
#include <asm/dma.h>

#include "amd_iommu_proto.h"
#include "amd_iommu_types.h"
#include "irq_remapping.h"

#define CMD_SET_TYPE(cmd, t) ((cmd)->data[1] |= ((t) << 28))

#define LOOP_TIMEOUT	100000

/* IO virtual address start page frame number */
#define IOVA_START_PFN		(1)
#define IOVA_PFN(addr)		((addr) >> PAGE_SHIFT)
#define DMA_32BIT_PFN		IOVA_PFN(DMA_BIT_MASK(32))

/* Reserved IOVA ranges */
#define MSI_RANGE_START		(0xfee00000)
#define MSI_RANGE_END		(0xfeefffff)
#define HT_RANGE_START		(0xfd00000000ULL)
#define HT_RANGE_END		(0xffffffffffULL)

/*
 * This bitmap is used to advertise the page sizes our hardware support
 * to the IOMMU core, which will then use this information to split
 * physically contiguous memory regions it is mapping into page sizes
 * that we support.
 *
 * 512GB Pages are not supported due to a hardware bug
 */
#define AMD_IOMMU_PGSIZES	((~0xFFFUL) & ~(2ULL << 38))

static DEFINE_RWLOCK(amd_iommu_devtable_lock);

/* List of all available dev_data structures */
static LIST_HEAD(dev_data_list);
static DEFINE_SPINLOCK(dev_data_list_lock);

LIST_HEAD(ioapic_map);
LIST_HEAD(hpet_map);
LIST_HEAD(acpihid_map);

#define FLUSH_QUEUE_SIZE 256

struct flush_queue_entry {
	unsigned long iova_pfn;
	unsigned long pages;
	struct dma_ops_domain *dma_dom;
};

struct flush_queue {
	spinlock_t lock;
	unsigned next;
	struct flush_queue_entry *entries;
};

static DEFINE_PER_CPU(struct flush_queue, flush_queue);

static atomic_t queue_timer_on;
static struct timer_list queue_timer;

/*
 * Domain for untranslated devices - only allocated
 * if iommu=pt passed on kernel cmd line.
 */
static const struct iommu_ops amd_iommu_ops;

static ATOMIC_NOTIFIER_HEAD(ppr_notifier);
int amd_iommu_max_glx_val = -1;

static struct dma_map_ops amd_iommu_dma_ops;

/*
 * This struct contains device specific data for the IOMMU
 */
struct iommu_dev_data {
	struct list_head list;		  /* For domain->dev_list */
	struct list_head dev_data_list;	  /* For global dev_data_list */
	struct protection_domain *domain; /* Domain the device is bound to */
	u16 devid;			  /* PCI Device ID */
	u16 alias;			  /* Alias Device ID */
	bool iommu_v2;			  /* Device can make use of IOMMUv2 */
	bool passthrough;		  /* Device is identity mapped */
	struct {
		bool enabled;
		int qdep;
	} ats;				  /* ATS state */
	bool pri_tlp;			  /* PASID TLB required for
					     PPR completions */
	u32 errata;			  /* Bitmap for errata to apply */
	bool use_vapic;			  /* Enable device to use vapic mode */
};

/*
 * general struct to manage commands send to an IOMMU
 */
struct iommu_cmd {
	u32 data[4];
};

struct kmem_cache *amd_iommu_irq_cache;

static void update_domain(struct protection_domain *domain);
static int protection_domain_init(struct protection_domain *domain);
static void detach_device(struct device *dev);

/*
 * Data container for a dma_ops specific protection domain
 */
struct dma_ops_domain {
	/* generic protection domain information */
	struct protection_domain domain;

	/* IOVA RB-Tree */
	struct iova_domain iovad;
};

static struct iova_domain reserved_iova_ranges;
static struct lock_class_key reserved_rbtree_key;

/****************************************************************************
 *
 * Helper functions
 *
 ****************************************************************************/

static inline int match_hid_uid(struct device *dev,
				struct acpihid_map_entry *entry)
{
	const char *hid, *uid;

	hid = acpi_device_hid(ACPI_COMPANION(dev));
	uid = acpi_device_uid(ACPI_COMPANION(dev));

	if (!hid || !(*hid))
		return -ENODEV;

	if (!uid || !(*uid))
		return strcmp(hid, entry->hid);

	if (!(*entry->uid))
		return strcmp(hid, entry->hid);

	return (strcmp(hid, entry->hid) || strcmp(uid, entry->uid));
}

static inline u16 get_pci_device_id(struct device *dev)
{
	struct pci_dev *pdev = to_pci_dev(dev);

	return PCI_DEVID(pdev->bus->number, pdev->devfn);
}

static inline int get_acpihid_device_id(struct device *dev,
					struct acpihid_map_entry **entry)
{
	struct acpihid_map_entry *p;

	list_for_each_entry(p, &acpihid_map, list) {
		if (!match_hid_uid(dev, p)) {
			if (entry)
				*entry = p;
			return p->devid;
		}
	}
	return -EINVAL;
}

static inline int get_device_id(struct device *dev)
{
	int devid;

	if (dev_is_pci(dev))
		devid = get_pci_device_id(dev);
	else
		devid = get_acpihid_device_id(dev, NULL);

	return devid;
}

static struct protection_domain *to_pdomain(struct iommu_domain *dom)
{
	return container_of(dom, struct protection_domain, domain);
}

static struct dma_ops_domain* to_dma_ops_domain(struct protection_domain *domain)
{
	BUG_ON(domain->flags != PD_DMA_OPS_MASK);
	return container_of(domain, struct dma_ops_domain, domain);
}

static struct iommu_dev_data *alloc_dev_data(u16 devid)
{
	struct iommu_dev_data *dev_data;
	unsigned long flags;

	dev_data = kzalloc(sizeof(*dev_data), GFP_KERNEL);
	if (!dev_data)
		return NULL;

	dev_data->devid = devid;

	spin_lock_irqsave(&dev_data_list_lock, flags);
	list_add_tail(&dev_data->dev_data_list, &dev_data_list);
	spin_unlock_irqrestore(&dev_data_list_lock, flags);

	return dev_data;
}

static struct iommu_dev_data *search_dev_data(u16 devid)
{
	struct iommu_dev_data *dev_data;
	unsigned long flags;

	spin_lock_irqsave(&dev_data_list_lock, flags);
	list_for_each_entry(dev_data, &dev_data_list, dev_data_list) {
		if (dev_data->devid == devid)
			goto out_unlock;
	}

	dev_data = NULL;

out_unlock:
	spin_unlock_irqrestore(&dev_data_list_lock, flags);

	return dev_data;
}

static int __last_alias(struct pci_dev *pdev, u16 alias, void *data)
{
	*(u16 *)data = alias;
	return 0;
}

static u16 get_alias(struct device *dev)
{
	struct pci_dev *pdev = to_pci_dev(dev);
	u16 devid, ivrs_alias, pci_alias;

	/* The callers make sure that get_device_id() does not fail here */
	devid = get_device_id(dev);
	ivrs_alias = amd_iommu_alias_table[devid];
	pci_for_each_dma_alias(pdev, __last_alias, &pci_alias);

	if (ivrs_alias == pci_alias)
		return ivrs_alias;

	/*
	 * DMA alias showdown
	 *
	 * The IVRS is fairly reliable in telling us about aliases, but it
	 * can't know about every screwy device.  If we don't have an IVRS
	 * reported alias, use the PCI reported alias.  In that case we may
	 * still need to initialize the rlookup and dev_table entries if the
	 * alias is to a non-existent device.
	 */
	if (ivrs_alias == devid) {
		if (!amd_iommu_rlookup_table[pci_alias]) {
			amd_iommu_rlookup_table[pci_alias] =
				amd_iommu_rlookup_table[devid];
			memcpy(amd_iommu_dev_table[pci_alias].data,
			       amd_iommu_dev_table[devid].data,
			       sizeof(amd_iommu_dev_table[pci_alias].data));
		}

		return pci_alias;
	}

	pr_info("AMD-Vi: Using IVRS reported alias %02x:%02x.%d "
		"for device %s[%04x:%04x], kernel reported alias "
		"%02x:%02x.%d\n", PCI_BUS_NUM(ivrs_alias), PCI_SLOT(ivrs_alias),
		PCI_FUNC(ivrs_alias), dev_name(dev), pdev->vendor, pdev->device,
		PCI_BUS_NUM(pci_alias), PCI_SLOT(pci_alias),
		PCI_FUNC(pci_alias));

	/*
	 * If we don't have a PCI DMA alias and the IVRS alias is on the same
	 * bus, then the IVRS table may know about a quirk that we don't.
	 */
	if (pci_alias == devid &&
	    PCI_BUS_NUM(ivrs_alias) == pdev->bus->number) {
		pci_add_dma_alias(pdev, ivrs_alias & 0xff);
		pr_info("AMD-Vi: Added PCI DMA alias %02x.%d for %s\n",
			PCI_SLOT(ivrs_alias), PCI_FUNC(ivrs_alias),
			dev_name(dev));
	}

	return ivrs_alias;
}

static struct iommu_dev_data *find_dev_data(u16 devid)
{
	struct iommu_dev_data *dev_data;

	dev_data = search_dev_data(devid);

	if (dev_data == NULL)
		dev_data = alloc_dev_data(devid);

	return dev_data;
}

static struct iommu_dev_data *get_dev_data(struct device *dev)
{
	return dev->archdata.iommu;
}

/*
* Find or create an IOMMU group for a acpihid device.
*/
static struct iommu_group *acpihid_device_group(struct device *dev)
{
	struct acpihid_map_entry *p, *entry = NULL;
	int devid;

	devid = get_acpihid_device_id(dev, &entry);
	if (devid < 0)
		return ERR_PTR(devid);

	list_for_each_entry(p, &acpihid_map, list) {
		if ((devid == p->devid) && p->group)
			entry->group = p->group;
	}

	if (!entry->group)
		entry->group = generic_device_group(dev);

	return entry->group;
}

static bool pci_iommuv2_capable(struct pci_dev *pdev)
{
	static const int caps[] = {
		PCI_EXT_CAP_ID_ATS,
		PCI_EXT_CAP_ID_PRI,
		PCI_EXT_CAP_ID_PASID,
	};
	int i, pos;

	for (i = 0; i < 3; ++i) {
		pos = pci_find_ext_capability(pdev, caps[i]);
		if (pos == 0)
			return false;
	}

	return true;
}

static bool pdev_pri_erratum(struct pci_dev *pdev, u32 erratum)
{
	struct iommu_dev_data *dev_data;

	dev_data = get_dev_data(&pdev->dev);

	return dev_data->errata & (1 << erratum) ? true : false;
}

/*
 * This function checks if the driver got a valid device from the caller to
 * avoid dereferencing invalid pointers.
 */
static bool check_device(struct device *dev)
{
	int devid;

	if (!dev || !dev->dma_mask)
		return false;

	devid = get_device_id(dev);
	if (devid < 0)
		return false;

	/* Out of our scope? */
	if (devid > amd_iommu_last_bdf)
		return false;

	if (amd_iommu_rlookup_table[devid] == NULL)
		return false;

	return true;
}

static void init_iommu_group(struct device *dev)
{
	struct iommu_group *group;

	group = iommu_group_get_for_dev(dev);
	if (IS_ERR(group))
		return;

	iommu_group_put(group);
}

static int iommu_init_device(struct device *dev)
{
	struct iommu_dev_data *dev_data;
	int devid;

	if (dev->archdata.iommu)
		return 0;

	devid = get_device_id(dev);
	if (devid < 0)
		return devid;

	dev_data = find_dev_data(devid);
	if (!dev_data)
		return -ENOMEM;

	dev_data->alias = get_alias(dev);

	if (dev_is_pci(dev) && pci_iommuv2_capable(to_pci_dev(dev))) {
		struct amd_iommu *iommu;

		iommu = amd_iommu_rlookup_table[dev_data->devid];
		dev_data->iommu_v2 = iommu->is_iommu_v2;
	}

	dev->archdata.iommu = dev_data;

	iommu_device_link(amd_iommu_rlookup_table[dev_data->devid]->iommu_dev,
			  dev);

	return 0;
}

static void iommu_ignore_device(struct device *dev)
{
	u16 alias;
	int devid;

	devid = get_device_id(dev);
	if (devid < 0)
		return;

	alias = get_alias(dev);

	memset(&amd_iommu_dev_table[devid], 0, sizeof(struct dev_table_entry));
	memset(&amd_iommu_dev_table[alias], 0, sizeof(struct dev_table_entry));

	amd_iommu_rlookup_table[devid] = NULL;
	amd_iommu_rlookup_table[alias] = NULL;
}

static void iommu_uninit_device(struct device *dev)
{
	int devid;
	struct iommu_dev_data *dev_data;

	devid = get_device_id(dev);
	if (devid < 0)
		return;

	dev_data = search_dev_data(devid);
	if (!dev_data)
		return;

	if (dev_data->domain)
		detach_device(dev);

	iommu_device_unlink(amd_iommu_rlookup_table[dev_data->devid]->iommu_dev,
			    dev);

	iommu_group_remove_device(dev);

	/* Remove dma-ops */
	dev->archdata.dma_ops = NULL;

	/*
	 * We keep dev_data around for unplugged devices and reuse it when the
	 * device is re-plugged - not doing so would introduce a ton of races.
	 */
}

/****************************************************************************
 *
 * Interrupt handling functions
 *
 ****************************************************************************/

static void dump_dte_entry(u16 devid)
{
	int i;

	for (i = 0; i < 4; ++i)
		pr_err("AMD-Vi: DTE[%d]: %016llx\n", i,
			amd_iommu_dev_table[devid].data[i]);
}

static void dump_command(unsigned long phys_addr)
{
	struct iommu_cmd *cmd = phys_to_virt(phys_addr);
	int i;

	for (i = 0; i < 4; ++i)
		pr_err("AMD-Vi: CMD[%d]: %08x\n", i, cmd->data[i]);
}

static void iommu_print_event(struct amd_iommu *iommu, void *__evt)
{
	int type, devid, domid, flags;
	volatile u32 *event = __evt;
	int count = 0;
	u64 address;

retry:
	type    = (event[1] >> EVENT_TYPE_SHIFT)  & EVENT_TYPE_MASK;
	devid   = (event[0] >> EVENT_DEVID_SHIFT) & EVENT_DEVID_MASK;
	domid   = (event[1] >> EVENT_DOMID_SHIFT) & EVENT_DOMID_MASK;
	flags   = (event[1] >> EVENT_FLAGS_SHIFT) & EVENT_FLAGS_MASK;
	address = (u64)(((u64)event[3]) << 32) | event[2];

	if (type == 0) {
		/* Did we hit the erratum? */
		if (++count == LOOP_TIMEOUT) {
			pr_err("AMD-Vi: No event written to event log\n");
			return;
		}
		udelay(1);
		goto retry;
	}

	printk(KERN_ERR "AMD-Vi: Event logged [");

	switch (type) {
	case EVENT_TYPE_ILL_DEV:
		printk("ILLEGAL_DEV_TABLE_ENTRY device=%02x:%02x.%x "
		       "address=0x%016llx flags=0x%04x]\n",
		       PCI_BUS_NUM(devid), PCI_SLOT(devid), PCI_FUNC(devid),
		       address, flags);
		dump_dte_entry(devid);
		break;
	case EVENT_TYPE_IO_FAULT:
		printk("IO_PAGE_FAULT device=%02x:%02x.%x "
		       "domain=0x%04x address=0x%016llx flags=0x%04x]\n",
		       PCI_BUS_NUM(devid), PCI_SLOT(devid), PCI_FUNC(devid),
		       domid, address, flags);
		break;
	case EVENT_TYPE_DEV_TAB_ERR:
		printk("DEV_TAB_HARDWARE_ERROR device=%02x:%02x.%x "
		       "address=0x%016llx flags=0x%04x]\n",
		       PCI_BUS_NUM(devid), PCI_SLOT(devid), PCI_FUNC(devid),
		       address, flags);
		break;
	case EVENT_TYPE_PAGE_TAB_ERR:
		printk("PAGE_TAB_HARDWARE_ERROR device=%02x:%02x.%x "
		       "domain=0x%04x address=0x%016llx flags=0x%04x]\n",
		       PCI_BUS_NUM(devid), PCI_SLOT(devid), PCI_FUNC(devid),
		       domid, address, flags);
		break;
	case EVENT_TYPE_ILL_CMD:
		printk("ILLEGAL_COMMAND_ERROR address=0x%016llx]\n", address);
		dump_command(address);
		break;
	case EVENT_TYPE_CMD_HARD_ERR:
		printk("COMMAND_HARDWARE_ERROR address=0x%016llx "
		       "flags=0x%04x]\n", address, flags);
		break;
	case EVENT_TYPE_IOTLB_INV_TO:
		printk("IOTLB_INV_TIMEOUT device=%02x:%02x.%x "
		       "address=0x%016llx]\n",
		       PCI_BUS_NUM(devid), PCI_SLOT(devid), PCI_FUNC(devid),
		       address);
		break;
	case EVENT_TYPE_INV_DEV_REQ:
		printk("INVALID_DEVICE_REQUEST device=%02x:%02x.%x "
		       "address=0x%016llx flags=0x%04x]\n",
		       PCI_BUS_NUM(devid), PCI_SLOT(devid), PCI_FUNC(devid),
		       address, flags);
		break;
	default:
		printk(KERN_ERR "UNKNOWN type=0x%02x]\n", type);
	}

	memset(__evt, 0, 4 * sizeof(u32));
}

static void iommu_poll_events(struct amd_iommu *iommu)
{
	u32 head, tail;

	head = readl(iommu->mmio_base + MMIO_EVT_HEAD_OFFSET);
	tail = readl(iommu->mmio_base + MMIO_EVT_TAIL_OFFSET);

	while (head != tail) {
		iommu_print_event(iommu, iommu->evt_buf + head);
		head = (head + EVENT_ENTRY_SIZE) % EVT_BUFFER_SIZE;
	}

	writel(head, iommu->mmio_base + MMIO_EVT_HEAD_OFFSET);
}

static void iommu_handle_ppr_entry(struct amd_iommu *iommu, u64 *raw)
{
	struct amd_iommu_fault fault;

	if (PPR_REQ_TYPE(raw[0]) != PPR_REQ_FAULT) {
		pr_err_ratelimited("AMD-Vi: Unknown PPR request received\n");
		return;
	}

	fault.address   = raw[1];
	fault.pasid     = PPR_PASID(raw[0]);
	fault.device_id = PPR_DEVID(raw[0]);
	fault.tag       = PPR_TAG(raw[0]);
	fault.flags     = PPR_FLAGS(raw[0]);

	atomic_notifier_call_chain(&ppr_notifier, 0, &fault);
}

static void iommu_poll_ppr_log(struct amd_iommu *iommu)
{
	u32 head, tail;

	if (iommu->ppr_log == NULL)
		return;

	head = readl(iommu->mmio_base + MMIO_PPR_HEAD_OFFSET);
	tail = readl(iommu->mmio_base + MMIO_PPR_TAIL_OFFSET);

	while (head != tail) {
		volatile u64 *raw;
		u64 entry[2];
		int i;

		raw = (u64 *)(iommu->ppr_log + head);

		/*
		 * Hardware bug: Interrupt may arrive before the entry is
		 * written to memory. If this happens we need to wait for the
		 * entry to arrive.
		 */
		for (i = 0; i < LOOP_TIMEOUT; ++i) {
			if (PPR_REQ_TYPE(raw[0]) != 0)
				break;
			udelay(1);
		}

		/* Avoid memcpy function-call overhead */
		entry[0] = raw[0];
		entry[1] = raw[1];

		/*
		 * To detect the hardware bug we need to clear the entry
		 * back to zero.
		 */
		raw[0] = raw[1] = 0UL;

		/* Update head pointer of hardware ring-buffer */
		head = (head + PPR_ENTRY_SIZE) % PPR_LOG_SIZE;
		writel(head, iommu->mmio_base + MMIO_PPR_HEAD_OFFSET);

		/* Handle PPR entry */
		iommu_handle_ppr_entry(iommu, entry);

		/* Refresh ring-buffer information */
		head = readl(iommu->mmio_base + MMIO_PPR_HEAD_OFFSET);
		tail = readl(iommu->mmio_base + MMIO_PPR_TAIL_OFFSET);
	}
}

#ifdef CONFIG_IRQ_REMAP
static int (*iommu_ga_log_notifier)(u32);

int amd_iommu_register_ga_log_notifier(int (*notifier)(u32))
{
	iommu_ga_log_notifier = notifier;

	return 0;
}
EXPORT_SYMBOL(amd_iommu_register_ga_log_notifier);

static void iommu_poll_ga_log(struct amd_iommu *iommu)
{
	u32 head, tail, cnt = 0;

	if (iommu->ga_log == NULL)
		return;

	head = readl(iommu->mmio_base + MMIO_GA_HEAD_OFFSET);
	tail = readl(iommu->mmio_base + MMIO_GA_TAIL_OFFSET);

	while (head != tail) {
		volatile u64 *raw;
		u64 log_entry;

		raw = (u64 *)(iommu->ga_log + head);
		cnt++;

		/* Avoid memcpy function-call overhead */
		log_entry = *raw;

		/* Update head pointer of hardware ring-buffer */
		head = (head + GA_ENTRY_SIZE) % GA_LOG_SIZE;
		writel(head, iommu->mmio_base + MMIO_GA_HEAD_OFFSET);

		/* Handle GA entry */
		switch (GA_REQ_TYPE(log_entry)) {
		case GA_GUEST_NR:
			if (!iommu_ga_log_notifier)
				break;

			pr_debug("AMD-Vi: %s: devid=%#x, ga_tag=%#x\n",
				 __func__, GA_DEVID(log_entry),
				 GA_TAG(log_entry));

			if (iommu_ga_log_notifier(GA_TAG(log_entry)) != 0)
				pr_err("AMD-Vi: GA log notifier failed.\n");
			break;
		default:
			break;
		}
	}
}
#endif /* CONFIG_IRQ_REMAP */

#define AMD_IOMMU_INT_MASK	\
	(MMIO_STATUS_EVT_INT_MASK | \
	 MMIO_STATUS_PPR_INT_MASK | \
	 MMIO_STATUS_GALOG_INT_MASK)

irqreturn_t amd_iommu_int_thread(int irq, void *data)
{
	struct amd_iommu *iommu = (struct amd_iommu *) data;
	u32 status = readl(iommu->mmio_base + MMIO_STATUS_OFFSET);

	while (status & AMD_IOMMU_INT_MASK) {
		/* Enable EVT and PPR and GA interrupts again */
		writel(AMD_IOMMU_INT_MASK,
			iommu->mmio_base + MMIO_STATUS_OFFSET);

		if (status & MMIO_STATUS_EVT_INT_MASK) {
			pr_devel("AMD-Vi: Processing IOMMU Event Log\n");
			iommu_poll_events(iommu);
		}

		if (status & MMIO_STATUS_PPR_INT_MASK) {
			pr_devel("AMD-Vi: Processing IOMMU PPR Log\n");
			iommu_poll_ppr_log(iommu);
		}

#ifdef CONFIG_IRQ_REMAP
		if (status & MMIO_STATUS_GALOG_INT_MASK) {
			pr_devel("AMD-Vi: Processing IOMMU GA Log\n");
			iommu_poll_ga_log(iommu);
		}
#endif

		/*
		 * Hardware bug: ERBT1312
		 * When re-enabling interrupt (by writing 1
		 * to clear the bit), the hardware might also try to set
		 * the interrupt bit in the event status register.
		 * In this scenario, the bit will be set, and disable
		 * subsequent interrupts.
		 *
		 * Workaround: The IOMMU driver should read back the
		 * status register and check if the interrupt bits are cleared.
		 * If not, driver will need to go through the interrupt handler
		 * again and re-clear the bits
		 */
		status = readl(iommu->mmio_base + MMIO_STATUS_OFFSET);
	}
	return IRQ_HANDLED;
}

irqreturn_t amd_iommu_int_handler(int irq, void *data)
{
	return IRQ_WAKE_THREAD;
}

/****************************************************************************
 *
 * IOMMU command queuing functions
 *
 ****************************************************************************/

static int wait_on_sem(volatile u64 *sem)
{
	int i = 0;

	while (*sem == 0 && i < LOOP_TIMEOUT) {
		udelay(1);
		i += 1;
	}

	if (i == LOOP_TIMEOUT) {
		pr_alert("AMD-Vi: Completion-Wait loop timed out\n");
		return -EIO;
	}

	return 0;
}

static void copy_cmd_to_buffer(struct amd_iommu *iommu,
			       struct iommu_cmd *cmd,
			       u32 tail)
{
	u8 *target;

	target = iommu->cmd_buf + tail;
	tail   = (tail + sizeof(*cmd)) % CMD_BUFFER_SIZE;

	/* Copy command to buffer */
	memcpy(target, cmd, sizeof(*cmd));

	/* Tell the IOMMU about it */
	writel(tail, iommu->mmio_base + MMIO_CMD_TAIL_OFFSET);
}

static void build_completion_wait(struct iommu_cmd *cmd, u64 address)
{
	WARN_ON(address & 0x7ULL);

	memset(cmd, 0, sizeof(*cmd));
	cmd->data[0] = lower_32_bits(__pa(address)) | CMD_COMPL_WAIT_STORE_MASK;
	cmd->data[1] = upper_32_bits(__pa(address));
	cmd->data[2] = 1;
	CMD_SET_TYPE(cmd, CMD_COMPL_WAIT);
}

static void build_inv_dte(struct iommu_cmd *cmd, u16 devid)
{
	memset(cmd, 0, sizeof(*cmd));
	cmd->data[0] = devid;
	CMD_SET_TYPE(cmd, CMD_INV_DEV_ENTRY);
}

static void build_inv_iommu_pages(struct iommu_cmd *cmd, u64 address,
				  size_t size, u16 domid, int pde)
{
	u64 pages;
	bool s;

	pages = iommu_num_pages(address, size, PAGE_SIZE);
	s     = false;

	if (pages > 1) {
		/*
		 * If we have to flush more than one page, flush all
		 * TLB entries for this domain
		 */
		address = CMD_INV_IOMMU_ALL_PAGES_ADDRESS;
		s = true;
	}

	address &= PAGE_MASK;

	memset(cmd, 0, sizeof(*cmd));
	cmd->data[1] |= domid;
	cmd->data[2]  = lower_32_bits(address);
	cmd->data[3]  = upper_32_bits(address);
	CMD_SET_TYPE(cmd, CMD_INV_IOMMU_PAGES);
	if (s) /* size bit - we flush more than one 4kb page */
		cmd->data[2] |= CMD_INV_IOMMU_PAGES_SIZE_MASK;
	if (pde) /* PDE bit - we want to flush everything, not only the PTEs */
		cmd->data[2] |= CMD_INV_IOMMU_PAGES_PDE_MASK;
}

static void build_inv_iotlb_pages(struct iommu_cmd *cmd, u16 devid, int qdep,
				  u64 address, size_t size)
{
	u64 pages;
	bool s;

	pages = iommu_num_pages(address, size, PAGE_SIZE);
	s     = false;

	if (pages > 1) {
		/*
		 * If we have to flush more than one page, flush all
		 * TLB entries for this domain
		 */
		address = CMD_INV_IOMMU_ALL_PAGES_ADDRESS;
		s = true;
	}

	address &= PAGE_MASK;

	memset(cmd, 0, sizeof(*cmd));
	cmd->data[0]  = devid;
	cmd->data[0] |= (qdep & 0xff) << 24;
	cmd->data[1]  = devid;
	cmd->data[2]  = lower_32_bits(address);
	cmd->data[3]  = upper_32_bits(address);
	CMD_SET_TYPE(cmd, CMD_INV_IOTLB_PAGES);
	if (s)
		cmd->data[2] |= CMD_INV_IOMMU_PAGES_SIZE_MASK;
}

static void build_inv_iommu_pasid(struct iommu_cmd *cmd, u16 domid, int pasid,
				  u64 address, bool size)
{
	memset(cmd, 0, sizeof(*cmd));

	address &= ~(0xfffULL);

	cmd->data[0]  = pasid;
	cmd->data[1]  = domid;
	cmd->data[2]  = lower_32_bits(address);
	cmd->data[3]  = upper_32_bits(address);
	cmd->data[2] |= CMD_INV_IOMMU_PAGES_PDE_MASK;
	cmd->data[2] |= CMD_INV_IOMMU_PAGES_GN_MASK;
	if (size)
		cmd->data[2] |= CMD_INV_IOMMU_PAGES_SIZE_MASK;
	CMD_SET_TYPE(cmd, CMD_INV_IOMMU_PAGES);
}

static void build_inv_iotlb_pasid(struct iommu_cmd *cmd, u16 devid, int pasid,
				  int qdep, u64 address, bool size)
{
	memset(cmd, 0, sizeof(*cmd));

	address &= ~(0xfffULL);

	cmd->data[0]  = devid;
	cmd->data[0] |= ((pasid >> 8) & 0xff) << 16;
	cmd->data[0] |= (qdep  & 0xff) << 24;
	cmd->data[1]  = devid;
	cmd->data[1] |= (pasid & 0xff) << 16;
	cmd->data[2]  = lower_32_bits(address);
	cmd->data[2] |= CMD_INV_IOMMU_PAGES_GN_MASK;
	cmd->data[3]  = upper_32_bits(address);
	if (size)
		cmd->data[2] |= CMD_INV_IOMMU_PAGES_SIZE_MASK;
	CMD_SET_TYPE(cmd, CMD_INV_IOTLB_PAGES);
}

static void build_complete_ppr(struct iommu_cmd *cmd, u16 devid, int pasid,
			       int status, int tag, bool gn)
{
	memset(cmd, 0, sizeof(*cmd));

	cmd->data[0]  = devid;
	if (gn) {
		cmd->data[1]  = pasid;
		cmd->data[2]  = CMD_INV_IOMMU_PAGES_GN_MASK;
	}
	cmd->data[3]  = tag & 0x1ff;
	cmd->data[3] |= (status & PPR_STATUS_MASK) << PPR_STATUS_SHIFT;

	CMD_SET_TYPE(cmd, CMD_COMPLETE_PPR);
}

static void build_inv_all(struct iommu_cmd *cmd)
{
	memset(cmd, 0, sizeof(*cmd));
	CMD_SET_TYPE(cmd, CMD_INV_ALL);
}

static void build_inv_irt(struct iommu_cmd *cmd, u16 devid)
{
	memset(cmd, 0, sizeof(*cmd));
	cmd->data[0] = devid;
	CMD_SET_TYPE(cmd, CMD_INV_IRT);
}

/*
 * Writes the command to the IOMMUs command buffer and informs the
 * hardware about the new command.
 */
static int __iommu_queue_command_sync(struct amd_iommu *iommu,
				      struct iommu_cmd *cmd,
				      bool sync)
{
	u32 left, tail, head, next_tail;

again:

	head      = readl(iommu->mmio_base + MMIO_CMD_HEAD_OFFSET);
	tail      = readl(iommu->mmio_base + MMIO_CMD_TAIL_OFFSET);
	next_tail = (tail + sizeof(*cmd)) % CMD_BUFFER_SIZE;
	left      = (head - next_tail) % CMD_BUFFER_SIZE;

	if (left <= 2) {
		struct iommu_cmd sync_cmd;
		int ret;

		iommu->cmd_sem = 0;

		build_completion_wait(&sync_cmd, (u64)&iommu->cmd_sem);
		copy_cmd_to_buffer(iommu, &sync_cmd, tail);

		if ((ret = wait_on_sem(&iommu->cmd_sem)) != 0)
			return ret;

		goto again;
	}

	copy_cmd_to_buffer(iommu, cmd, tail);

	/* We need to sync now to make sure all commands are processed */
	iommu->need_sync = sync;

	return 0;
}

static int iommu_queue_command_sync(struct amd_iommu *iommu,
				    struct iommu_cmd *cmd,
				    bool sync)
{
	unsigned long flags;
	int ret;

	spin_lock_irqsave(&iommu->lock, flags);
	ret = __iommu_queue_command_sync(iommu, cmd, sync);
	spin_unlock_irqrestore(&iommu->lock, flags);

	return ret;
}

static int iommu_queue_command(struct amd_iommu *iommu, struct iommu_cmd *cmd)
{
	return iommu_queue_command_sync(iommu, cmd, true);
}

/*
 * This function queues a completion wait command into the command
 * buffer of an IOMMU
 */
static int iommu_completion_wait(struct amd_iommu *iommu)
{
	struct iommu_cmd cmd;
	unsigned long flags;
	int ret;

	if (!iommu->need_sync)
		return 0;


	build_completion_wait(&cmd, (u64)&iommu->cmd_sem);

	spin_lock_irqsave(&iommu->lock, flags);

	iommu->cmd_sem = 0;

	ret = __iommu_queue_command_sync(iommu, &cmd, false);
	if (ret)
		goto out_unlock;

	ret = wait_on_sem(&iommu->cmd_sem);

out_unlock:
	spin_unlock_irqrestore(&iommu->lock, flags);

	return ret;
}

static int iommu_flush_dte(struct amd_iommu *iommu, u16 devid)
{
	struct iommu_cmd cmd;

	build_inv_dte(&cmd, devid);

	return iommu_queue_command(iommu, &cmd);
}

static void iommu_flush_dte_all(struct amd_iommu *iommu)
{
	u32 devid;

	for (devid = 0; devid <= 0xffff; ++devid)
		iommu_flush_dte(iommu, devid);

	iommu_completion_wait(iommu);
}

/*
 * This function uses heavy locking and may disable irqs for some time. But
 * this is no issue because it is only called during resume.
 */
static void iommu_flush_tlb_all(struct amd_iommu *iommu)
{
	u32 dom_id;

	for (dom_id = 0; dom_id <= 0xffff; ++dom_id) {
		struct iommu_cmd cmd;
		build_inv_iommu_pages(&cmd, 0, CMD_INV_IOMMU_ALL_PAGES_ADDRESS,
				      dom_id, 1);
		iommu_queue_command(iommu, &cmd);
	}

	iommu_completion_wait(iommu);
}

static void iommu_flush_all(struct amd_iommu *iommu)
{
	struct iommu_cmd cmd;

	build_inv_all(&cmd);

	iommu_queue_command(iommu, &cmd);
	iommu_completion_wait(iommu);
}

static void iommu_flush_irt(struct amd_iommu *iommu, u16 devid)
{
	struct iommu_cmd cmd;

	build_inv_irt(&cmd, devid);

	iommu_queue_command(iommu, &cmd);
}

static void iommu_flush_irt_all(struct amd_iommu *iommu)
{
	u32 devid;

	for (devid = 0; devid <= MAX_DEV_TABLE_ENTRIES; devid++)
		iommu_flush_irt(iommu, devid);

	iommu_completion_wait(iommu);
}

void iommu_flush_all_caches(struct amd_iommu *iommu)
{
	if (iommu_feature(iommu, FEATURE_IA)) {
		iommu_flush_all(iommu);
	} else {
		iommu_flush_dte_all(iommu);
		iommu_flush_irt_all(iommu);
		iommu_flush_tlb_all(iommu);
	}
}

/*
 * Command send function for flushing on-device TLB
 */
static int device_flush_iotlb(struct iommu_dev_data *dev_data,
			      u64 address, size_t size)
{
	struct amd_iommu *iommu;
	struct iommu_cmd cmd;
	int qdep;

	qdep     = dev_data->ats.qdep;
	iommu    = amd_iommu_rlookup_table[dev_data->devid];

	build_inv_iotlb_pages(&cmd, dev_data->devid, qdep, address, size);

	return iommu_queue_command(iommu, &cmd);
}

/*
 * Command send function for invalidating a device table entry
 */
static int device_flush_dte(struct iommu_dev_data *dev_data)
{
	struct amd_iommu *iommu;
	u16 alias;
	int ret;

	iommu = amd_iommu_rlookup_table[dev_data->devid];
	alias = dev_data->alias;

	ret = iommu_flush_dte(iommu, dev_data->devid);
	if (!ret && alias != dev_data->devid)
		ret = iommu_flush_dte(iommu, alias);
	if (ret)
		return ret;

	if (dev_data->ats.enabled)
		ret = device_flush_iotlb(dev_data, 0, ~0UL);

	return ret;
}

/*
 * TLB invalidation function which is called from the mapping functions.
 * It invalidates a single PTE if the range to flush is within a single
 * page. Otherwise it flushes the whole TLB of the IOMMU.
 */
static void __domain_flush_pages(struct protection_domain *domain,
				 u64 address, size_t size, int pde)
{
	struct iommu_dev_data *dev_data;
	struct iommu_cmd cmd;
	int ret = 0, i;

	build_inv_iommu_pages(&cmd, address, size, domain->id, pde);

	for (i = 0; i < amd_iommus_present; ++i) {
		if (!domain->dev_iommu[i])
			continue;

		/*
		 * Devices of this domain are behind this IOMMU
		 * We need a TLB flush
		 */
		ret |= iommu_queue_command(amd_iommus[i], &cmd);
	}

	list_for_each_entry(dev_data, &domain->dev_list, list) {

		if (!dev_data->ats.enabled)
			continue;

		ret |= device_flush_iotlb(dev_data, address, size);
	}

	WARN_ON(ret);
}

static void domain_flush_pages(struct protection_domain *domain,
			       u64 address, size_t size)
{
	__domain_flush_pages(domain, address, size, 0);
}

/* Flush the whole IO/TLB for a given protection domain */
static void domain_flush_tlb(struct protection_domain *domain)
{
	__domain_flush_pages(domain, 0, CMD_INV_IOMMU_ALL_PAGES_ADDRESS, 0);
}

/* Flush the whole IO/TLB for a given protection domain - including PDE */
static void domain_flush_tlb_pde(struct protection_domain *domain)
{
	__domain_flush_pages(domain, 0, CMD_INV_IOMMU_ALL_PAGES_ADDRESS, 1);
}

static void domain_flush_complete(struct protection_domain *domain)
{
	int i;

	for (i = 0; i < amd_iommus_present; ++i) {
		if (domain && !domain->dev_iommu[i])
			continue;

		/*
		 * Devices of this domain are behind this IOMMU
		 * We need to wait for completion of all commands.
		 */
		iommu_completion_wait(amd_iommus[i]);
	}
}


/*
 * This function flushes the DTEs for all devices in domain
 */
static void domain_flush_devices(struct protection_domain *domain)
{
	struct iommu_dev_data *dev_data;

	list_for_each_entry(dev_data, &domain->dev_list, list)
		device_flush_dte(dev_data);
}

/****************************************************************************
 *
 * The functions below are used the create the page table mappings for
 * unity mapped regions.
 *
 ****************************************************************************/

/*
 * This function is used to add another level to an IO page table. Adding
 * another level increases the size of the address space by 9 bits to a size up
 * to 64 bits.
 */
static bool increase_address_space(struct protection_domain *domain,
				   gfp_t gfp)
{
	u64 *pte;

	if (domain->mode == PAGE_MODE_6_LEVEL)
		/* address space already 64 bit large */
		return false;

	pte = (void *)get_zeroed_page(gfp);
	if (!pte)
		return false;

	*pte             = PM_LEVEL_PDE(domain->mode,
					virt_to_phys(domain->pt_root));
	domain->pt_root  = pte;
	domain->mode    += 1;
	domain->updated  = true;

	return true;
}

static u64 *alloc_pte(struct protection_domain *domain,
		      unsigned long address,
		      unsigned long page_size,
		      u64 **pte_page,
		      gfp_t gfp)
{
	int level, end_lvl;
	u64 *pte, *page;

	BUG_ON(!is_power_of_2(page_size));

	while (address > PM_LEVEL_SIZE(domain->mode))
		increase_address_space(domain, gfp);

	level   = domain->mode - 1;
	pte     = &domain->pt_root[PM_LEVEL_INDEX(level, address)];
	address = PAGE_SIZE_ALIGN(address, page_size);
	end_lvl = PAGE_SIZE_LEVEL(page_size);

	while (level > end_lvl) {
		u64 __pte, __npte;

		__pte = *pte;

		if (!IOMMU_PTE_PRESENT(__pte)) {
			page = (u64 *)get_zeroed_page(gfp);
			if (!page)
				return NULL;

			__npte = PM_LEVEL_PDE(level, virt_to_phys(page));

			/* pte could have been changed somewhere. */
			if (cmpxchg64(pte, __pte, __npte) != __pte) {
				free_page((unsigned long)page);
				continue;
			}
		}

		/* No level skipping support yet */
		if (PM_PTE_LEVEL(*pte) != level)
			return NULL;

		level -= 1;

		pte = IOMMU_PTE_PAGE(*pte);

		if (pte_page && level == end_lvl)
			*pte_page = pte;

		pte = &pte[PM_LEVEL_INDEX(level, address)];
	}

	return pte;
}

/*
 * This function checks if there is a PTE for a given dma address. If
 * there is one, it returns the pointer to it.
 */
static u64 *fetch_pte(struct protection_domain *domain,
		      unsigned long address,
		      unsigned long *page_size)
{
	int level;
	u64 *pte;

	if (address > PM_LEVEL_SIZE(domain->mode))
		return NULL;

	level	   =  domain->mode - 1;
	pte	   = &domain->pt_root[PM_LEVEL_INDEX(level, address)];
	*page_size =  PTE_LEVEL_PAGE_SIZE(level);

	while (level > 0) {

		/* Not Present */
		if (!IOMMU_PTE_PRESENT(*pte))
			return NULL;

		/* Large PTE */
		if (PM_PTE_LEVEL(*pte) == 7 ||
		    PM_PTE_LEVEL(*pte) == 0)
			break;

		/* No level skipping support yet */
		if (PM_PTE_LEVEL(*pte) != level)
			return NULL;

		level -= 1;

		/* Walk to the next level */
		pte	   = IOMMU_PTE_PAGE(*pte);
		pte	   = &pte[PM_LEVEL_INDEX(level, address)];
		*page_size = PTE_LEVEL_PAGE_SIZE(level);
	}

	if (PM_PTE_LEVEL(*pte) == 0x07) {
		unsigned long pte_mask;

		/*
		 * If we have a series of large PTEs, make
		 * sure to return a pointer to the first one.
		 */
		*page_size = pte_mask = PTE_PAGE_SIZE(*pte);
		pte_mask   = ~((PAGE_SIZE_PTE_COUNT(pte_mask) << 3) - 1);
		pte        = (u64 *)(((unsigned long)pte) & pte_mask);
	}

	return pte;
}

/*
 * Generic mapping functions. It maps a physical address into a DMA
 * address space. It allocates the page table pages if necessary.
 * In the future it can be extended to a generic mapping function
 * supporting all features of AMD IOMMU page tables like level skipping
 * and full 64 bit address spaces.
 */
static int iommu_map_page(struct protection_domain *dom,
			  unsigned long bus_addr,
			  unsigned long phys_addr,
			  unsigned long page_size,
			  int prot,
			  gfp_t gfp)
{
	u64 __pte, *pte;
	int i, count;

	BUG_ON(!IS_ALIGNED(bus_addr, page_size));
	BUG_ON(!IS_ALIGNED(phys_addr, page_size));

	if (!(prot & IOMMU_PROT_MASK))
		return -EINVAL;

	count = PAGE_SIZE_PTE_COUNT(page_size);
	pte   = alloc_pte(dom, bus_addr, page_size, NULL, gfp);

	if (!pte)
		return -ENOMEM;

	for (i = 0; i < count; ++i)
		if (IOMMU_PTE_PRESENT(pte[i]))
			return -EBUSY;

	if (count > 1) {
		__pte = PAGE_SIZE_PTE(phys_addr, page_size);
		__pte |= PM_LEVEL_ENC(7) | IOMMU_PTE_P | IOMMU_PTE_FC;
	} else
		__pte = phys_addr | IOMMU_PTE_P | IOMMU_PTE_FC;

	if (prot & IOMMU_PROT_IR)
		__pte |= IOMMU_PTE_IR;
	if (prot & IOMMU_PROT_IW)
		__pte |= IOMMU_PTE_IW;

	for (i = 0; i < count; ++i)
		pte[i] = __pte;

	update_domain(dom);

	return 0;
}

static unsigned long iommu_unmap_page(struct protection_domain *dom,
				      unsigned long bus_addr,
				      unsigned long page_size)
{
	unsigned long long unmapped;
	unsigned long unmap_size;
	u64 *pte;

	BUG_ON(!is_power_of_2(page_size));

	unmapped = 0;

	while (unmapped < page_size) {

		pte = fetch_pte(dom, bus_addr, &unmap_size);

		if (pte) {
			int i, count;

			count = PAGE_SIZE_PTE_COUNT(unmap_size);
			for (i = 0; i < count; i++)
				pte[i] = 0ULL;
		}

		bus_addr  = (bus_addr & ~(unmap_size - 1)) + unmap_size;
		unmapped += unmap_size;
	}

	BUG_ON(unmapped && !is_power_of_2(unmapped));

	return unmapped;
}

/****************************************************************************
 *
 * The next functions belong to the address allocator for the dma_ops
 * interface functions.
 *
 ****************************************************************************/


static unsigned long dma_ops_alloc_iova(struct device *dev,
					struct dma_ops_domain *dma_dom,
					unsigned int pages, u64 dma_mask)
{
	unsigned long pfn = 0;

	pages = __roundup_pow_of_two(pages);

	if (dma_mask > DMA_BIT_MASK(32))
		pfn = alloc_iova_fast(&dma_dom->iovad, pages,
				      IOVA_PFN(DMA_BIT_MASK(32)));

	if (!pfn)
		pfn = alloc_iova_fast(&dma_dom->iovad, pages, IOVA_PFN(dma_mask));

	return (pfn << PAGE_SHIFT);
}

static void dma_ops_free_iova(struct dma_ops_domain *dma_dom,
			      unsigned long address,
			      unsigned int pages)
{
	pages = __roundup_pow_of_two(pages);
	address >>= PAGE_SHIFT;

	free_iova_fast(&dma_dom->iovad, address, pages);
}

/****************************************************************************
 *
 * The next functions belong to the domain allocation. A domain is
 * allocated for every IOMMU as the default domain. If device isolation
 * is enabled, every device get its own domain. The most important thing
 * about domains is the page table mapping the DMA address space they
 * contain.
 *
 ****************************************************************************/

/*
 * This function adds a protection domain to the global protection domain list
 */
static void add_domain_to_list(struct protection_domain *domain)
{
	unsigned long flags;

	spin_lock_irqsave(&amd_iommu_pd_lock, flags);
	list_add(&domain->list, &amd_iommu_pd_list);
	spin_unlock_irqrestore(&amd_iommu_pd_lock, flags);
}

/*
 * This function removes a protection domain to the global
 * protection domain list
 */
static void del_domain_from_list(struct protection_domain *domain)
{
	unsigned long flags;

	spin_lock_irqsave(&amd_iommu_pd_lock, flags);
	list_del(&domain->list);
	spin_unlock_irqrestore(&amd_iommu_pd_lock, flags);
}

static u16 domain_id_alloc(void)
{
	unsigned long flags;
	int id;

	write_lock_irqsave(&amd_iommu_devtable_lock, flags);
	id = find_first_zero_bit(amd_iommu_pd_alloc_bitmap, MAX_DOMAIN_ID);
	BUG_ON(id == 0);
	if (id > 0 && id < MAX_DOMAIN_ID)
		__set_bit(id, amd_iommu_pd_alloc_bitmap);
	else
		id = 0;
	write_unlock_irqrestore(&amd_iommu_devtable_lock, flags);

	return id;
}

static void domain_id_free(int id)
{
	unsigned long flags;

	write_lock_irqsave(&amd_iommu_devtable_lock, flags);
	if (id > 0 && id < MAX_DOMAIN_ID)
		__clear_bit(id, amd_iommu_pd_alloc_bitmap);
	write_unlock_irqrestore(&amd_iommu_devtable_lock, flags);
}

#define DEFINE_FREE_PT_FN(LVL, FN)				\
static void free_pt_##LVL (unsigned long __pt)			\
{								\
	unsigned long p;					\
	u64 *pt;						\
	int i;							\
								\
	pt = (u64 *)__pt;					\
								\
	for (i = 0; i < 512; ++i) {				\
		/* PTE present? */				\
		if (!IOMMU_PTE_PRESENT(pt[i]))			\
			continue;				\
								\
		/* Large PTE? */				\
		if (PM_PTE_LEVEL(pt[i]) == 0 ||			\
		    PM_PTE_LEVEL(pt[i]) == 7)			\
			continue;				\
								\
		p = (unsigned long)IOMMU_PTE_PAGE(pt[i]);	\
		FN(p);						\
	}							\
	free_page((unsigned long)pt);				\
}

DEFINE_FREE_PT_FN(l2, free_page)
DEFINE_FREE_PT_FN(l3, free_pt_l2)
DEFINE_FREE_PT_FN(l4, free_pt_l3)
DEFINE_FREE_PT_FN(l5, free_pt_l4)
DEFINE_FREE_PT_FN(l6, free_pt_l5)

static void free_pagetable(struct protection_domain *domain)
{
	unsigned long root = (unsigned long)domain->pt_root;

	switch (domain->mode) {
	case PAGE_MODE_NONE:
		break;
	case PAGE_MODE_1_LEVEL:
		free_page(root);
		break;
	case PAGE_MODE_2_LEVEL:
		free_pt_l2(root);
		break;
	case PAGE_MODE_3_LEVEL:
		free_pt_l3(root);
		break;
	case PAGE_MODE_4_LEVEL:
		free_pt_l4(root);
		break;
	case PAGE_MODE_5_LEVEL:
		free_pt_l5(root);
		break;
	case PAGE_MODE_6_LEVEL:
		free_pt_l6(root);
		break;
	default:
		BUG();
	}
}

static void free_gcr3_tbl_level1(u64 *tbl)
{
	u64 *ptr;
	int i;

	for (i = 0; i < 512; ++i) {
		if (!(tbl[i] & GCR3_VALID))
			continue;

		ptr = __va(tbl[i] & PAGE_MASK);

		free_page((unsigned long)ptr);
	}
}

static void free_gcr3_tbl_level2(u64 *tbl)
{
	u64 *ptr;
	int i;

	for (i = 0; i < 512; ++i) {
		if (!(tbl[i] & GCR3_VALID))
			continue;

		ptr = __va(tbl[i] & PAGE_MASK);

		free_gcr3_tbl_level1(ptr);
	}
}

static void free_gcr3_table(struct protection_domain *domain)
{
	if (domain->glx == 2)
		free_gcr3_tbl_level2(domain->gcr3_tbl);
	else if (domain->glx == 1)
		free_gcr3_tbl_level1(domain->gcr3_tbl);
	else
		BUG_ON(domain->glx != 0);

	free_page((unsigned long)domain->gcr3_tbl);
}

/*
 * Free a domain, only used if something went wrong in the
 * allocation path and we need to free an already allocated page table
 */
static void dma_ops_domain_free(struct dma_ops_domain *dom)
{
	if (!dom)
		return;

	del_domain_from_list(&dom->domain);

	put_iova_domain(&dom->iovad);

	free_pagetable(&dom->domain);

	if (dom->domain.id)
		domain_id_free(dom->domain.id);

	kfree(dom);
}

/*
 * Allocates a new protection domain usable for the dma_ops functions.
 * It also initializes the page table and the address allocator data
 * structures required for the dma_ops interface
 */
static struct dma_ops_domain *dma_ops_domain_alloc(void)
{
	struct dma_ops_domain *dma_dom;

	dma_dom = kzalloc(sizeof(struct dma_ops_domain), GFP_KERNEL);
	if (!dma_dom)
		return NULL;

	if (protection_domain_init(&dma_dom->domain))
		goto free_dma_dom;

	dma_dom->domain.mode = PAGE_MODE_3_LEVEL;
	dma_dom->domain.pt_root = (void *)get_zeroed_page(GFP_KERNEL);
	dma_dom->domain.flags = PD_DMA_OPS_MASK;
	if (!dma_dom->domain.pt_root)
		goto free_dma_dom;

	init_iova_domain(&dma_dom->iovad, PAGE_SIZE,
			 IOVA_START_PFN, DMA_32BIT_PFN);

	/* Initialize reserved ranges */
	copy_reserved_iova(&reserved_iova_ranges, &dma_dom->iovad);

	add_domain_to_list(&dma_dom->domain);

	return dma_dom;

free_dma_dom:
	dma_ops_domain_free(dma_dom);

	return NULL;
}

/*
 * little helper function to check whether a given protection domain is a
 * dma_ops domain
 */
static bool dma_ops_domain(struct protection_domain *domain)
{
	return domain->flags & PD_DMA_OPS_MASK;
}

static void set_dte_entry(u16 devid, struct protection_domain *domain, bool ats)
{
	u64 pte_root = 0;
	u64 flags = 0;

	if (domain->mode != PAGE_MODE_NONE)
		pte_root = virt_to_phys(domain->pt_root);

	pte_root |= (domain->mode & DEV_ENTRY_MODE_MASK)
		    << DEV_ENTRY_MODE_SHIFT;
	pte_root |= IOMMU_PTE_IR | IOMMU_PTE_IW | IOMMU_PTE_P | IOMMU_PTE_TV;

	flags = amd_iommu_dev_table[devid].data[1];

	if (ats)
		flags |= DTE_FLAG_IOTLB;

	if (domain->flags & PD_IOMMUV2_MASK) {
		u64 gcr3 = __pa(domain->gcr3_tbl);
		u64 glx  = domain->glx;
		u64 tmp;

		pte_root |= DTE_FLAG_GV;
		pte_root |= (glx & DTE_GLX_MASK) << DTE_GLX_SHIFT;

		/* First mask out possible old values for GCR3 table */
		tmp = DTE_GCR3_VAL_B(~0ULL) << DTE_GCR3_SHIFT_B;
		flags    &= ~tmp;

		tmp = DTE_GCR3_VAL_C(~0ULL) << DTE_GCR3_SHIFT_C;
		flags    &= ~tmp;

		/* Encode GCR3 table into DTE */
		tmp = DTE_GCR3_VAL_A(gcr3) << DTE_GCR3_SHIFT_A;
		pte_root |= tmp;

		tmp = DTE_GCR3_VAL_B(gcr3) << DTE_GCR3_SHIFT_B;
		flags    |= tmp;

		tmp = DTE_GCR3_VAL_C(gcr3) << DTE_GCR3_SHIFT_C;
		flags    |= tmp;
	}

	flags &= ~(0xffffUL);
	flags |= domain->id;

	amd_iommu_dev_table[devid].data[1]  = flags;
	amd_iommu_dev_table[devid].data[0]  = pte_root;
}

static void clear_dte_entry(u16 devid)
{
	/* remove entry from the device table seen by the hardware */
	amd_iommu_dev_table[devid].data[0]  = IOMMU_PTE_P | IOMMU_PTE_TV;
	amd_iommu_dev_table[devid].data[1] &= DTE_FLAG_MASK;

	amd_iommu_apply_erratum_63(devid);
}

static void do_attach(struct iommu_dev_data *dev_data,
		      struct protection_domain *domain)
{
	struct amd_iommu *iommu;
	u16 alias;
	bool ats;

	iommu = amd_iommu_rlookup_table[dev_data->devid];
	alias = dev_data->alias;
	ats   = dev_data->ats.enabled;

	/* Update data structures */
	dev_data->domain = domain;
	list_add(&dev_data->list, &domain->dev_list);

	/* Do reference counting */
	domain->dev_iommu[iommu->index] += 1;
	domain->dev_cnt                 += 1;

	/* Update device table */
	set_dte_entry(dev_data->devid, domain, ats);
	if (alias != dev_data->devid)
		set_dte_entry(alias, domain, ats);

	device_flush_dte(dev_data);
}

static void do_detach(struct iommu_dev_data *dev_data)
{
	struct amd_iommu *iommu;
	u16 alias;

	/*
	 * First check if the device is still attached. It might already
	 * be detached from its domain because the generic
	 * iommu_detach_group code detached it and we try again here in
	 * our alias handling.
	 */
	if (!dev_data->domain)
		return;

	iommu = amd_iommu_rlookup_table[dev_data->devid];
	alias = dev_data->alias;

	/* decrease reference counters */
	dev_data->domain->dev_iommu[iommu->index] -= 1;
	dev_data->domain->dev_cnt                 -= 1;

	/* Update data structures */
	dev_data->domain = NULL;
	list_del(&dev_data->list);
	clear_dte_entry(dev_data->devid);
	if (alias != dev_data->devid)
		clear_dte_entry(alias);

	/* Flush the DTE entry */
	device_flush_dte(dev_data);
}

/*
 * If a device is not yet associated with a domain, this function does
 * assigns it visible for the hardware
 */
static int __attach_device(struct iommu_dev_data *dev_data,
			   struct protection_domain *domain)
{
	int ret;

	/*
	 * Must be called with IRQs disabled. Warn here to detect early
	 * when its not.
	 */
	WARN_ON(!irqs_disabled());

	/* lock domain */
	spin_lock(&domain->lock);

	ret = -EBUSY;
	if (dev_data->domain != NULL)
		goto out_unlock;

	/* Attach alias group root */
	do_attach(dev_data, domain);

	ret = 0;

out_unlock:

	/* ready */
	spin_unlock(&domain->lock);

	return ret;
}


static void pdev_iommuv2_disable(struct pci_dev *pdev)
{
	pci_disable_ats(pdev);
	pci_disable_pri(pdev);
	pci_disable_pasid(pdev);
}

/* FIXME: Change generic reset-function to do the same */
static int pri_reset_while_enabled(struct pci_dev *pdev)
{
	u16 control;
	int pos;

	pos = pci_find_ext_capability(pdev, PCI_EXT_CAP_ID_PRI);
	if (!pos)
		return -EINVAL;

	pci_read_config_word(pdev, pos + PCI_PRI_CTRL, &control);
	control |= PCI_PRI_CTRL_RESET;
	pci_write_config_word(pdev, pos + PCI_PRI_CTRL, control);

	return 0;
}

static int pdev_iommuv2_enable(struct pci_dev *pdev)
{
	bool reset_enable;
	int reqs, ret;

	/* FIXME: Hardcode number of outstanding requests for now */
	reqs = 32;
	if (pdev_pri_erratum(pdev, AMD_PRI_DEV_ERRATUM_LIMIT_REQ_ONE))
		reqs = 1;
	reset_enable = pdev_pri_erratum(pdev, AMD_PRI_DEV_ERRATUM_ENABLE_RESET);

	/* Only allow access to user-accessible pages */
	ret = pci_enable_pasid(pdev, 0);
	if (ret)
		goto out_err;

	/* First reset the PRI state of the device */
	ret = pci_reset_pri(pdev);
	if (ret)
		goto out_err;

	/* Enable PRI */
	ret = pci_enable_pri(pdev, reqs);
	if (ret)
		goto out_err;

	if (reset_enable) {
		ret = pri_reset_while_enabled(pdev);
		if (ret)
			goto out_err;
	}

	ret = pci_enable_ats(pdev, PAGE_SHIFT);
	if (ret)
		goto out_err;

	return 0;

out_err:
	pci_disable_pri(pdev);
	pci_disable_pasid(pdev);

	return ret;
}

/* FIXME: Move this to PCI code */
#define PCI_PRI_TLP_OFF		(1 << 15)

static bool pci_pri_tlp_required(struct pci_dev *pdev)
{
	u16 status;
	int pos;

	pos = pci_find_ext_capability(pdev, PCI_EXT_CAP_ID_PRI);
	if (!pos)
		return false;

	pci_read_config_word(pdev, pos + PCI_PRI_STATUS, &status);

	return (status & PCI_PRI_TLP_OFF) ? true : false;
}

/*
 * If a device is not yet associated with a domain, this function
 * assigns it visible for the hardware
 */
static int attach_device(struct device *dev,
			 struct protection_domain *domain)
{
	struct pci_dev *pdev;
	struct iommu_dev_data *dev_data;
	unsigned long flags;
	int ret;

	dev_data = get_dev_data(dev);

	if (!dev_is_pci(dev))
		goto skip_ats_check;

	pdev = to_pci_dev(dev);
	if (domain->flags & PD_IOMMUV2_MASK) {
		if (!dev_data->passthrough)
			return -EINVAL;

		if (dev_data->iommu_v2) {
			if (pdev_iommuv2_enable(pdev) != 0)
				return -EINVAL;

			dev_data->ats.enabled = true;
			dev_data->ats.qdep    = pci_ats_queue_depth(pdev);
			dev_data->pri_tlp     = pci_pri_tlp_required(pdev);
		}
	} else if (amd_iommu_iotlb_sup &&
		   pci_enable_ats(pdev, PAGE_SHIFT) == 0) {
		dev_data->ats.enabled = true;
		dev_data->ats.qdep    = pci_ats_queue_depth(pdev);
	}

skip_ats_check:
	write_lock_irqsave(&amd_iommu_devtable_lock, flags);
	ret = __attach_device(dev_data, domain);
	write_unlock_irqrestore(&amd_iommu_devtable_lock, flags);

	/*
	 * We might boot into a crash-kernel here. The crashed kernel
	 * left the caches in the IOMMU dirty. So we have to flush
	 * here to evict all dirty stuff.
	 */
	domain_flush_tlb_pde(domain);

	return ret;
}

/*
 * Removes a device from a protection domain (unlocked)
 */
static void __detach_device(struct iommu_dev_data *dev_data)
{
	struct protection_domain *domain;

	/*
	 * Must be called with IRQs disabled. Warn here to detect early
	 * when its not.
	 */
	WARN_ON(!irqs_disabled());

	if (WARN_ON(!dev_data->domain))
		return;

	domain = dev_data->domain;

	spin_lock(&domain->lock);

	do_detach(dev_data);

	spin_unlock(&domain->lock);
}

/*
 * Removes a device from a protection domain (with devtable_lock held)
 */
static void detach_device(struct device *dev)
{
	struct protection_domain *domain;
	struct iommu_dev_data *dev_data;
	unsigned long flags;

	dev_data = get_dev_data(dev);
	domain   = dev_data->domain;

	/* lock device table */
	write_lock_irqsave(&amd_iommu_devtable_lock, flags);
	__detach_device(dev_data);
	write_unlock_irqrestore(&amd_iommu_devtable_lock, flags);

	if (!dev_is_pci(dev))
		return;

	if (domain->flags & PD_IOMMUV2_MASK && dev_data->iommu_v2)
		pdev_iommuv2_disable(to_pci_dev(dev));
	else if (dev_data->ats.enabled)
		pci_disable_ats(to_pci_dev(dev));

	dev_data->ats.enabled = false;
}

static int amd_iommu_add_device(struct device *dev)
{
	struct iommu_dev_data *dev_data;
	struct iommu_domain *domain;
	struct amd_iommu *iommu;
	int ret, devid;

	if (!check_device(dev) || get_dev_data(dev))
		return 0;

	devid = get_device_id(dev);
	if (devid < 0)
		return devid;

	iommu = amd_iommu_rlookup_table[devid];

	ret = iommu_init_device(dev);
	if (ret) {
		if (ret != -ENOTSUPP)
			pr_err("Failed to initialize device %s - trying to proceed anyway\n",
				dev_name(dev));

		iommu_ignore_device(dev);
		dev->archdata.dma_ops = &nommu_dma_ops;
		goto out;
	}
	init_iommu_group(dev);

	dev_data = get_dev_data(dev);

	BUG_ON(!dev_data);

	if (iommu_pass_through || dev_data->iommu_v2)
		iommu_request_dm_for_dev(dev);

	/* Domains are initialized for this device - have a look what we ended up with */
	domain = iommu_get_domain_for_dev(dev);
	if (domain->type == IOMMU_DOMAIN_IDENTITY)
		dev_data->passthrough = true;
	else
		dev->archdata.dma_ops = &amd_iommu_dma_ops;

out:
	iommu_completion_wait(iommu);

	return 0;
}

static void amd_iommu_remove_device(struct device *dev)
{
	struct amd_iommu *iommu;
	int devid;

	if (!check_device(dev))
		return;

	devid = get_device_id(dev);
	if (devid < 0)
		return;

	iommu = amd_iommu_rlookup_table[devid];

	iommu_uninit_device(dev);
	iommu_completion_wait(iommu);
}

static struct iommu_group *amd_iommu_device_group(struct device *dev)
{
	if (dev_is_pci(dev))
		return pci_device_group(dev);

	return acpihid_device_group(dev);
}

/*****************************************************************************
 *
 * The next functions belong to the dma_ops mapping/unmapping code.
 *
 *****************************************************************************/

static void __queue_flush(struct flush_queue *queue)
{
	struct protection_domain *domain;
	unsigned long flags;
	int idx;

	/* First flush TLB of all known domains */
	spin_lock_irqsave(&amd_iommu_pd_lock, flags);
	list_for_each_entry(domain, &amd_iommu_pd_list, list)
		domain_flush_tlb(domain);
	spin_unlock_irqrestore(&amd_iommu_pd_lock, flags);

	/* Wait until flushes have completed */
	domain_flush_complete(NULL);

	for (idx = 0; idx < queue->next; ++idx) {
		struct flush_queue_entry *entry;

		entry = queue->entries + idx;

		free_iova_fast(&entry->dma_dom->iovad,
				entry->iova_pfn,
				entry->pages);

		/* Not really necessary, just to make sure we catch any bugs */
		entry->dma_dom = NULL;
	}

	queue->next = 0;
}

static void queue_flush_all(void)
{
	int cpu;

	for_each_possible_cpu(cpu) {
		struct flush_queue *queue;
		unsigned long flags;

		queue = per_cpu_ptr(&flush_queue, cpu);
		spin_lock_irqsave(&queue->lock, flags);
		if (queue->next > 0)
			__queue_flush(queue);
		spin_unlock_irqrestore(&queue->lock, flags);
	}
}

static void queue_flush_timeout(unsigned long unsused)
{
	atomic_set(&queue_timer_on, 0);
	queue_flush_all();
}

static void queue_add(struct dma_ops_domain *dma_dom,
		      unsigned long address, unsigned long pages)
{
	struct flush_queue_entry *entry;
	struct flush_queue *queue;
	unsigned long flags;
	int idx;

	pages     = __roundup_pow_of_two(pages);
	address >>= PAGE_SHIFT;

	queue = get_cpu_ptr(&flush_queue);
	spin_lock_irqsave(&queue->lock, flags);

	if (queue->next == FLUSH_QUEUE_SIZE)
		__queue_flush(queue);

	idx   = queue->next++;
	entry = queue->entries + idx;

	entry->iova_pfn = address;
	entry->pages    = pages;
	entry->dma_dom  = dma_dom;

	spin_unlock_irqrestore(&queue->lock, flags);

	if (atomic_cmpxchg(&queue_timer_on, 0, 1) == 0)
		mod_timer(&queue_timer, jiffies + msecs_to_jiffies(10));

	put_cpu_ptr(&flush_queue);
}


/*
 * In the dma_ops path we only have the struct device. This function
 * finds the corresponding IOMMU, the protection domain and the
 * requestor id for a given device.
 * If the device is not yet associated with a domain this is also done
 * in this function.
 */
static struct protection_domain *get_domain(struct device *dev)
{
	struct protection_domain *domain;

	if (!check_device(dev))
		return ERR_PTR(-EINVAL);

	domain = get_dev_data(dev)->domain;
	if (!dma_ops_domain(domain))
		return ERR_PTR(-EBUSY);

	return domain;
}

static void update_device_table(struct protection_domain *domain)
{
	struct iommu_dev_data *dev_data;

	list_for_each_entry(dev_data, &domain->dev_list, list) {
		set_dte_entry(dev_data->devid, domain, dev_data->ats.enabled);

		if (dev_data->devid == dev_data->alias)
			continue;

		/* There is an alias, update device table entry for it */
		set_dte_entry(dev_data->alias, domain, dev_data->ats.enabled);
	}
}

static void update_domain(struct protection_domain *domain)
{
	if (!domain->updated)
		return;

	update_device_table(domain);

	domain_flush_devices(domain);
	domain_flush_tlb_pde(domain);

	domain->updated = false;
}

static int dir2prot(enum dma_data_direction direction)
{
	if (direction == DMA_TO_DEVICE)
		return IOMMU_PROT_IR;
	else if (direction == DMA_FROM_DEVICE)
		return IOMMU_PROT_IW;
	else if (direction == DMA_BIDIRECTIONAL)
		return IOMMU_PROT_IW | IOMMU_PROT_IR;
	else
		return 0;
}
/*
 * This function contains common code for mapping of a physically
 * contiguous memory region into DMA address space. It is used by all
 * mapping functions provided with this IOMMU driver.
 * Must be called with the domain lock held.
 */
static dma_addr_t __map_single(struct device *dev,
			       struct dma_ops_domain *dma_dom,
			       phys_addr_t paddr,
			       size_t size,
			       enum dma_data_direction direction,
			       u64 dma_mask)
{
	dma_addr_t offset = paddr & ~PAGE_MASK;
	dma_addr_t address, start, ret;
	unsigned int pages;
	int prot = 0;
	int i;

	pages = iommu_num_pages(paddr, size, PAGE_SIZE);
	paddr &= PAGE_MASK;

	address = dma_ops_alloc_iova(dev, dma_dom, pages, dma_mask);
	if (address == DMA_ERROR_CODE)
		goto out;

	prot = dir2prot(direction);

	start = address;
	for (i = 0; i < pages; ++i) {
		ret = iommu_map_page(&dma_dom->domain, start, paddr,
				     PAGE_SIZE, prot, GFP_ATOMIC);
		if (ret)
			goto out_unmap;

		paddr += PAGE_SIZE;
		start += PAGE_SIZE;
	}
	address += offset;

	if (unlikely(amd_iommu_np_cache)) {
		domain_flush_pages(&dma_dom->domain, address, size);
		domain_flush_complete(&dma_dom->domain);
	}

out:
	return address;

out_unmap:

	for (--i; i >= 0; --i) {
		start -= PAGE_SIZE;
		iommu_unmap_page(&dma_dom->domain, start, PAGE_SIZE);
	}

	domain_flush_tlb(&dma_dom->domain);
	domain_flush_complete(&dma_dom->domain);

	dma_ops_free_iova(dma_dom, address, pages);

	return DMA_ERROR_CODE;
}

/*
 * Does the reverse of the __map_single function. Must be called with
 * the domain lock held too
 */
static void __unmap_single(struct dma_ops_domain *dma_dom,
			   dma_addr_t dma_addr,
			   size_t size,
			   int dir)
{
	dma_addr_t flush_addr;
	dma_addr_t i, start;
	unsigned int pages;

	flush_addr = dma_addr;
	pages = iommu_num_pages(dma_addr, size, PAGE_SIZE);
	dma_addr &= PAGE_MASK;
	start = dma_addr;

	for (i = 0; i < pages; ++i) {
		iommu_unmap_page(&dma_dom->domain, start, PAGE_SIZE);
		start += PAGE_SIZE;
	}

	if (amd_iommu_unmap_flush) {
		dma_ops_free_iova(dma_dom, dma_addr, pages);
		domain_flush_tlb(&dma_dom->domain);
		domain_flush_complete(&dma_dom->domain);
	} else {
		queue_add(dma_dom, dma_addr, pages);
	}
}

/*
 * The exported map_single function for dma_ops.
 */
static dma_addr_t map_page(struct device *dev, struct page *page,
			   unsigned long offset, size_t size,
			   enum dma_data_direction dir,
			   unsigned long attrs)
{
	phys_addr_t paddr = page_to_phys(page) + offset;
	struct protection_domain *domain;
	struct dma_ops_domain *dma_dom;
	u64 dma_mask;

	domain = get_domain(dev);
	if (PTR_ERR(domain) == -EINVAL)
		return (dma_addr_t)paddr;
	else if (IS_ERR(domain))
		return DMA_ERROR_CODE;

	dma_mask = *dev->dma_mask;
	dma_dom = to_dma_ops_domain(domain);

	return __map_single(dev, dma_dom, paddr, size, dir, dma_mask);
}

/*
 * The exported unmap_single function for dma_ops.
 */
static void unmap_page(struct device *dev, dma_addr_t dma_addr, size_t size,
		       enum dma_data_direction dir, unsigned long attrs)
{
	struct protection_domain *domain;
	struct dma_ops_domain *dma_dom;

	domain = get_domain(dev);
	if (IS_ERR(domain))
		return;

	dma_dom = to_dma_ops_domain(domain);

	__unmap_single(dma_dom, dma_addr, size, dir);
}

static int sg_num_pages(struct device *dev,
			struct scatterlist *sglist,
			int nelems)
{
	unsigned long mask, boundary_size;
	struct scatterlist *s;
	int i, npages = 0;

	mask          = dma_get_seg_boundary(dev);
	boundary_size = mask + 1 ? ALIGN(mask + 1, PAGE_SIZE) >> PAGE_SHIFT :
				   1UL << (BITS_PER_LONG - PAGE_SHIFT);

	for_each_sg(sglist, s, nelems, i) {
		int p, n;

		s->dma_address = npages << PAGE_SHIFT;
		p = npages % boundary_size;
		n = iommu_num_pages(sg_phys(s), s->length, PAGE_SIZE);
		if (p + n > boundary_size)
			npages += boundary_size - p;
		npages += n;
	}

	return npages;
}

/*
 * The exported map_sg function for dma_ops (handles scatter-gather
 * lists).
 */
static int map_sg(struct device *dev, struct scatterlist *sglist,
		  int nelems, enum dma_data_direction direction,
		  unsigned long attrs)
{
	int mapped_pages = 0, npages = 0, prot = 0, i;
	struct protection_domain *domain;
	struct dma_ops_domain *dma_dom;
	struct scatterlist *s;
	unsigned long address;
	u64 dma_mask;

	domain = get_domain(dev);
	if (IS_ERR(domain))
		return 0;

	dma_dom  = to_dma_ops_domain(domain);
	dma_mask = *dev->dma_mask;

	npages = sg_num_pages(dev, sglist, nelems);

	address = dma_ops_alloc_iova(dev, dma_dom, npages, dma_mask);
	if (address == DMA_ERROR_CODE)
		goto out_err;

	prot = dir2prot(direction);

	/* Map all sg entries */
	for_each_sg(sglist, s, nelems, i) {
		int j, pages = iommu_num_pages(sg_phys(s), s->length, PAGE_SIZE);

		for (j = 0; j < pages; ++j) {
			unsigned long bus_addr, phys_addr;
			int ret;

			bus_addr  = address + s->dma_address + (j << PAGE_SHIFT);
			phys_addr = (sg_phys(s) & PAGE_MASK) + (j << PAGE_SHIFT);
			ret = iommu_map_page(domain, bus_addr, phys_addr, PAGE_SIZE, prot, GFP_ATOMIC);
			if (ret)
				goto out_unmap;

			mapped_pages += 1;
		}
	}

	/* Everything is mapped - write the right values into s->dma_address */
	for_each_sg(sglist, s, nelems, i) {
		s->dma_address += address + s->offset;
		s->dma_length   = s->length;
	}

	return nelems;

out_unmap:
	pr_err("%s: IOMMU mapping error in map_sg (io-pages: %d)\n",
	       dev_name(dev), npages);

	for_each_sg(sglist, s, nelems, i) {
		int j, pages = iommu_num_pages(sg_phys(s), s->length, PAGE_SIZE);

		for (j = 0; j < pages; ++j) {
			unsigned long bus_addr;

			bus_addr  = address + s->dma_address + (j << PAGE_SHIFT);
			iommu_unmap_page(domain, bus_addr, PAGE_SIZE);

			if (--mapped_pages)
				goto out_free_iova;
		}
	}

out_free_iova:
	free_iova_fast(&dma_dom->iovad, address, npages);

out_err:
	return 0;
}

/*
 * The exported map_sg function for dma_ops (handles scatter-gather
 * lists).
 */
static void unmap_sg(struct device *dev, struct scatterlist *sglist,
		     int nelems, enum dma_data_direction dir,
		     unsigned long attrs)
{
	struct protection_domain *domain;
	struct dma_ops_domain *dma_dom;
	unsigned long startaddr;
	int npages = 2;

	domain = get_domain(dev);
	if (IS_ERR(domain))
		return;

	startaddr = sg_dma_address(sglist) & PAGE_MASK;
	dma_dom   = to_dma_ops_domain(domain);
	npages    = sg_num_pages(dev, sglist, nelems);

	__unmap_single(dma_dom, startaddr, npages << PAGE_SHIFT, dir);
}

/*
 * The exported alloc_coherent function for dma_ops.
 */
static void *alloc_coherent(struct device *dev, size_t size,
			    dma_addr_t *dma_addr, gfp_t flag,
			    unsigned long attrs)
{
	u64 dma_mask = dev->coherent_dma_mask;
	struct protection_domain *domain;
	struct dma_ops_domain *dma_dom;
	struct page *page;

	domain = get_domain(dev);
	if (PTR_ERR(domain) == -EINVAL) {
		page = alloc_pages(flag, get_order(size));
		*dma_addr = page_to_phys(page);
		return page_address(page);
	} else if (IS_ERR(domain))
		return NULL;

	dma_dom   = to_dma_ops_domain(domain);
	size	  = PAGE_ALIGN(size);
	dma_mask  = dev->coherent_dma_mask;
	flag     &= ~(__GFP_DMA | __GFP_HIGHMEM | __GFP_DMA32);
	flag     |= __GFP_ZERO;

	page = alloc_pages(flag | __GFP_NOWARN,  get_order(size));
	if (!page) {
		if (!gfpflags_allow_blocking(flag))
			return NULL;

		page = dma_alloc_from_contiguous(dev, size >> PAGE_SHIFT,
						 get_order(size));
		if (!page)
			return NULL;
	}

	if (!dma_mask)
		dma_mask = *dev->dma_mask;

	*dma_addr = __map_single(dev, dma_dom, page_to_phys(page),
				 size, DMA_BIDIRECTIONAL, dma_mask);

	if (*dma_addr == DMA_ERROR_CODE)
		goto out_free;

	return page_address(page);

out_free:

	if (!dma_release_from_contiguous(dev, page, size >> PAGE_SHIFT))
		__free_pages(page, get_order(size));

	return NULL;
}

/*
 * The exported free_coherent function for dma_ops.
 */
static void free_coherent(struct device *dev, size_t size,
			  void *virt_addr, dma_addr_t dma_addr,
			  unsigned long attrs)
{
	struct protection_domain *domain;
	struct dma_ops_domain *dma_dom;
	struct page *page;

	page = virt_to_page(virt_addr);
	size = PAGE_ALIGN(size);

	domain = get_domain(dev);
	if (IS_ERR(domain))
		goto free_mem;

	dma_dom = to_dma_ops_domain(domain);

	__unmap_single(dma_dom, dma_addr, size, DMA_BIDIRECTIONAL);

free_mem:
	if (!dma_release_from_contiguous(dev, page, size >> PAGE_SHIFT))
		__free_pages(page, get_order(size));
}

/*
 * This function is called by the DMA layer to find out if we can handle a
 * particular device. It is part of the dma_ops.
 */
static int amd_iommu_dma_supported(struct device *dev, u64 mask)
{
	return check_device(dev);
}

static struct dma_map_ops amd_iommu_dma_ops = {
	.alloc		= alloc_coherent,
	.free		= free_coherent,
	.map_page	= map_page,
	.unmap_page	= unmap_page,
	.map_sg		= map_sg,
	.unmap_sg	= unmap_sg,
	.dma_supported	= amd_iommu_dma_supported,
};

static int init_reserved_iova_ranges(void)
{
	struct pci_dev *pdev = NULL;
	struct iova *val;

	init_iova_domain(&reserved_iova_ranges, PAGE_SIZE,
			 IOVA_START_PFN, DMA_32BIT_PFN);

	lockdep_set_class(&reserved_iova_ranges.iova_rbtree_lock,
			  &reserved_rbtree_key);

	/* MSI memory range */
	val = reserve_iova(&reserved_iova_ranges,
			   IOVA_PFN(MSI_RANGE_START), IOVA_PFN(MSI_RANGE_END));
	if (!val) {
		pr_err("Reserving MSI range failed\n");
		return -ENOMEM;
	}

	/* HT memory range */
	val = reserve_iova(&reserved_iova_ranges,
			   IOVA_PFN(HT_RANGE_START), IOVA_PFN(HT_RANGE_END));
	if (!val) {
		pr_err("Reserving HT range failed\n");
		return -ENOMEM;
	}

	/*
	 * Memory used for PCI resources
	 * FIXME: Check whether we can reserve the PCI-hole completly
	 */
	for_each_pci_dev(pdev) {
		int i;

		for (i = 0; i < PCI_NUM_RESOURCES; ++i) {
			struct resource *r = &pdev->resource[i];

			if (!(r->flags & IORESOURCE_MEM))
				continue;

			val = reserve_iova(&reserved_iova_ranges,
					   IOVA_PFN(r->start),
					   IOVA_PFN(r->end));
			if (!val) {
				pr_err("Reserve pci-resource range failed\n");
				return -ENOMEM;
			}
		}
	}

	return 0;
}

int __init amd_iommu_init_api(void)
{
	int ret, cpu, err = 0;

	ret = iova_cache_get();
	if (ret)
		return ret;

	ret = init_reserved_iova_ranges();
	if (ret)
		return ret;

	for_each_possible_cpu(cpu) {
		struct flush_queue *queue = per_cpu_ptr(&flush_queue, cpu);

		queue->entries = kzalloc(FLUSH_QUEUE_SIZE *
					 sizeof(*queue->entries),
					 GFP_KERNEL);
		if (!queue->entries)
			goto out_put_iova;

		spin_lock_init(&queue->lock);
	}

	err = bus_set_iommu(&pci_bus_type, &amd_iommu_ops);
	if (err)
		return err;
#ifdef CONFIG_ARM_AMBA
	err = bus_set_iommu(&amba_bustype, &amd_iommu_ops);
	if (err)
		return err;
#endif
	err = bus_set_iommu(&platform_bus_type, &amd_iommu_ops);
	if (err)
		return err;
	return 0;

out_put_iova:
	for_each_possible_cpu(cpu) {
		struct flush_queue *queue = per_cpu_ptr(&flush_queue, cpu);

		kfree(queue->entries);
	}

	return -ENOMEM;
}

int __init amd_iommu_init_dma_ops(void)
{
	setup_timer(&queue_timer, queue_flush_timeout, 0);
	atomic_set(&queue_timer_on, 0);

	swiotlb        = iommu_pass_through ? 1 : 0;
	iommu_detected = 1;

	/*
	 * In case we don't initialize SWIOTLB (actually the common case
	 * when AMD IOMMU is enabled), make sure there are global
	 * dma_ops set as a fall-back for devices not handled by this
	 * driver (for example non-PCI devices).
	 */
	if (!swiotlb)
		dma_ops = &nommu_dma_ops;

	if (amd_iommu_unmap_flush)
		pr_info("AMD-Vi: IO/TLB flush on unmap enabled\n");
	else
		pr_info("AMD-Vi: Lazy IO/TLB flushing enabled\n");

	return 0;

}

/*****************************************************************************
 *
 * The following functions belong to the exported interface of AMD IOMMU
 *
 * This interface allows access to lower level functions of the IOMMU
 * like protection domain handling and assignement of devices to domains
 * which is not possible with the dma_ops interface.
 *
 *****************************************************************************/

static void cleanup_domain(struct protection_domain *domain)
{
	struct iommu_dev_data *entry;
	unsigned long flags;

	write_lock_irqsave(&amd_iommu_devtable_lock, flags);

	while (!list_empty(&domain->dev_list)) {
		entry = list_first_entry(&domain->dev_list,
					 struct iommu_dev_data, list);
		__detach_device(entry);
	}

	write_unlock_irqrestore(&amd_iommu_devtable_lock, flags);
}

static void protection_domain_free(struct protection_domain *domain)
{
	if (!domain)
		return;

	del_domain_from_list(domain);

	if (domain->id)
		domain_id_free(domain->id);

	kfree(domain);
}

static int protection_domain_init(struct protection_domain *domain)
{
	spin_lock_init(&domain->lock);
	mutex_init(&domain->api_lock);
	domain->id = domain_id_alloc();
	if (!domain->id)
		return -ENOMEM;
	INIT_LIST_HEAD(&domain->dev_list);

	return 0;
}

static struct protection_domain *protection_domain_alloc(void)
{
	struct protection_domain *domain;

	domain = kzalloc(sizeof(*domain), GFP_KERNEL);
	if (!domain)
		return NULL;

	if (protection_domain_init(domain))
		goto out_err;

	add_domain_to_list(domain);

	return domain;

out_err:
	kfree(domain);

	return NULL;
}

static struct iommu_domain *amd_iommu_domain_alloc(unsigned type)
{
	struct protection_domain *pdomain;
	struct dma_ops_domain *dma_domain;

	switch (type) {
	case IOMMU_DOMAIN_UNMANAGED:
		pdomain = protection_domain_alloc();
		if (!pdomain)
			return NULL;

		pdomain->mode    = PAGE_MODE_3_LEVEL;
		pdomain->pt_root = (void *)get_zeroed_page(GFP_KERNEL);
		if (!pdomain->pt_root) {
			protection_domain_free(pdomain);
			return NULL;
		}

		pdomain->domain.geometry.aperture_start = 0;
		pdomain->domain.geometry.aperture_end   = ~0ULL;
		pdomain->domain.geometry.force_aperture = true;

		break;
	case IOMMU_DOMAIN_DMA:
		dma_domain = dma_ops_domain_alloc();
		if (!dma_domain) {
			pr_err("AMD-Vi: Failed to allocate\n");
			return NULL;
		}
		pdomain = &dma_domain->domain;
		break;
	case IOMMU_DOMAIN_IDENTITY:
		pdomain = protection_domain_alloc();
		if (!pdomain)
			return NULL;

		pdomain->mode = PAGE_MODE_NONE;
		break;
	default:
		return NULL;
	}

	return &pdomain->domain;
}

static void amd_iommu_domain_free(struct iommu_domain *dom)
{
	struct protection_domain *domain;
	struct dma_ops_domain *dma_dom;

	domain = to_pdomain(dom);

	if (domain->dev_cnt > 0)
		cleanup_domain(domain);

	BUG_ON(domain->dev_cnt != 0);

	if (!dom)
		return;

	switch (dom->type) {
	case IOMMU_DOMAIN_DMA:
		/*
		 * First make sure the domain is no longer referenced from the
		 * flush queue
		 */
		queue_flush_all();

		/* Now release the domain */
		dma_dom = to_dma_ops_domain(domain);
		dma_ops_domain_free(dma_dom);
		break;
	default:
		if (domain->mode != PAGE_MODE_NONE)
			free_pagetable(domain);

		if (domain->flags & PD_IOMMUV2_MASK)
			free_gcr3_table(domain);

		protection_domain_free(domain);
		break;
	}
}

static void amd_iommu_detach_device(struct iommu_domain *dom,
				    struct device *dev)
{
	struct iommu_dev_data *dev_data = dev->archdata.iommu;
	struct amd_iommu *iommu;
	int devid;

	if (!check_device(dev))
		return;

	devid = get_device_id(dev);
	if (devid < 0)
		return;

	if (dev_data->domain != NULL)
		detach_device(dev);

	iommu = amd_iommu_rlookup_table[devid];
	if (!iommu)
		return;

#ifdef CONFIG_IRQ_REMAP
	if (AMD_IOMMU_GUEST_IR_VAPIC(amd_iommu_guest_ir) &&
	    (dom->type == IOMMU_DOMAIN_UNMANAGED))
		dev_data->use_vapic = 0;
#endif

	iommu_completion_wait(iommu);
}

static int amd_iommu_attach_device(struct iommu_domain *dom,
				   struct device *dev)
{
	struct protection_domain *domain = to_pdomain(dom);
	struct iommu_dev_data *dev_data;
	struct amd_iommu *iommu;
	int ret;

	if (!check_device(dev))
		return -EINVAL;

	dev_data = dev->archdata.iommu;

	iommu = amd_iommu_rlookup_table[dev_data->devid];
	if (!iommu)
		return -EINVAL;

	if (dev_data->domain)
		detach_device(dev);

	ret = attach_device(dev, domain);

#ifdef CONFIG_IRQ_REMAP
	if (AMD_IOMMU_GUEST_IR_VAPIC(amd_iommu_guest_ir)) {
		if (dom->type == IOMMU_DOMAIN_UNMANAGED)
			dev_data->use_vapic = 1;
		else
			dev_data->use_vapic = 0;
	}
#endif

	iommu_completion_wait(iommu);

	return ret;
}

static int amd_iommu_map(struct iommu_domain *dom, unsigned long iova,
			 phys_addr_t paddr, size_t page_size, int iommu_prot)
{
	struct protection_domain *domain = to_pdomain(dom);
	int prot = 0;
	int ret;

	if (domain->mode == PAGE_MODE_NONE)
		return -EINVAL;

	if (iommu_prot & IOMMU_READ)
		prot |= IOMMU_PROT_IR;
	if (iommu_prot & IOMMU_WRITE)
		prot |= IOMMU_PROT_IW;

	mutex_lock(&domain->api_lock);
	ret = iommu_map_page(domain, iova, paddr, page_size, prot, GFP_KERNEL);
	mutex_unlock(&domain->api_lock);

	return ret;
}

static size_t amd_iommu_unmap(struct iommu_domain *dom, unsigned long iova,
			   size_t page_size)
{
	struct protection_domain *domain = to_pdomain(dom);
	size_t unmap_size;

	if (domain->mode == PAGE_MODE_NONE)
		return -EINVAL;

	mutex_lock(&domain->api_lock);
	unmap_size = iommu_unmap_page(domain, iova, page_size);
	mutex_unlock(&domain->api_lock);

	domain_flush_tlb_pde(domain);

	return unmap_size;
}

static phys_addr_t amd_iommu_iova_to_phys(struct iommu_domain *dom,
					  dma_addr_t iova)
{
	struct protection_domain *domain = to_pdomain(dom);
	unsigned long offset_mask, pte_pgsize;
	u64 *pte, __pte;

	if (domain->mode == PAGE_MODE_NONE)
		return iova;

	pte = fetch_pte(domain, iova, &pte_pgsize);

	if (!pte || !IOMMU_PTE_PRESENT(*pte))
		return 0;

	offset_mask = pte_pgsize - 1;
	__pte	    = *pte & PM_ADDR_MASK;

	return (__pte & ~offset_mask) | (iova & offset_mask);
}

static bool amd_iommu_capable(enum iommu_cap cap)
{
	switch (cap) {
	case IOMMU_CAP_CACHE_COHERENCY:
		return true;
	case IOMMU_CAP_INTR_REMAP:
		return (irq_remapping_enabled == 1);
	case IOMMU_CAP_NOEXEC:
		return false;
	}

	return false;
}

static void amd_iommu_get_dm_regions(struct device *dev,
				     struct list_head *head)
{
	struct unity_map_entry *entry;
	int devid;

	devid = get_device_id(dev);
	if (devid < 0)
		return;

	list_for_each_entry(entry, &amd_iommu_unity_map, list) {
		struct iommu_dm_region *region;

		if (devid < entry->devid_start || devid > entry->devid_end)
			continue;

		region = kzalloc(sizeof(*region), GFP_KERNEL);
		if (!region) {
			pr_err("Out of memory allocating dm-regions for %s\n",
				dev_name(dev));
			return;
		}

		region->start = entry->address_start;
		region->length = entry->address_end - entry->address_start;
		if (entry->prot & IOMMU_PROT_IR)
			region->prot |= IOMMU_READ;
		if (entry->prot & IOMMU_PROT_IW)
			region->prot |= IOMMU_WRITE;

		list_add_tail(&region->list, head);
	}
}

static void amd_iommu_put_dm_regions(struct device *dev,
				     struct list_head *head)
{
	struct iommu_dm_region *entry, *next;

	list_for_each_entry_safe(entry, next, head, list)
		kfree(entry);
}

static void amd_iommu_apply_dm_region(struct device *dev,
				      struct iommu_domain *domain,
				      struct iommu_dm_region *region)
{
	struct dma_ops_domain *dma_dom = to_dma_ops_domain(to_pdomain(domain));
	unsigned long start, end;

	start = IOVA_PFN(region->start);
	end   = IOVA_PFN(region->start + region->length);

	WARN_ON_ONCE(reserve_iova(&dma_dom->iovad, start, end) == NULL);
}

static const struct iommu_ops amd_iommu_ops = {
	.capable = amd_iommu_capable,
	.domain_alloc = amd_iommu_domain_alloc,
	.domain_free  = amd_iommu_domain_free,
	.attach_dev = amd_iommu_attach_device,
	.detach_dev = amd_iommu_detach_device,
	.map = amd_iommu_map,
	.unmap = amd_iommu_unmap,
	.map_sg = default_iommu_map_sg,
	.iova_to_phys = amd_iommu_iova_to_phys,
	.add_device = amd_iommu_add_device,
	.remove_device = amd_iommu_remove_device,
	.device_group = amd_iommu_device_group,
	.get_dm_regions = amd_iommu_get_dm_regions,
	.put_dm_regions = amd_iommu_put_dm_regions,
	.apply_dm_region = amd_iommu_apply_dm_region,
	.pgsize_bitmap	= AMD_IOMMU_PGSIZES,
};

/*****************************************************************************
 *
 * The next functions do a basic initialization of IOMMU for pass through
 * mode
 *
 * In passthrough mode the IOMMU is initialized and enabled but not used for
 * DMA-API translation.
 *
 *****************************************************************************/

/* IOMMUv2 specific functions */
int amd_iommu_register_ppr_notifier(struct notifier_block *nb)
{
	return atomic_notifier_chain_register(&ppr_notifier, nb);
}
EXPORT_SYMBOL(amd_iommu_register_ppr_notifier);

int amd_iommu_unregister_ppr_notifier(struct notifier_block *nb)
{
	return atomic_notifier_chain_unregister(&ppr_notifier, nb);
}
EXPORT_SYMBOL(amd_iommu_unregister_ppr_notifier);

void amd_iommu_domain_direct_map(struct iommu_domain *dom)
{
	struct protection_domain *domain = to_pdomain(dom);
	unsigned long flags;

	spin_lock_irqsave(&domain->lock, flags);

	/* Update data structure */
	domain->mode    = PAGE_MODE_NONE;
	domain->updated = true;

	/* Make changes visible to IOMMUs */
	update_domain(domain);

	/* Page-table is not visible to IOMMU anymore, so free it */
	free_pagetable(domain);

	spin_unlock_irqrestore(&domain->lock, flags);
}
EXPORT_SYMBOL(amd_iommu_domain_direct_map);

int amd_iommu_domain_enable_v2(struct iommu_domain *dom, int pasids)
{
	struct protection_domain *domain = to_pdomain(dom);
	unsigned long flags;
	int levels, ret;

	if (pasids <= 0 || pasids > (PASID_MASK + 1))
		return -EINVAL;

	/* Number of GCR3 table levels required */
	for (levels = 0; (pasids - 1) & ~0x1ff; pasids >>= 9)
		levels += 1;

	if (levels > amd_iommu_max_glx_val)
		return -EINVAL;

	spin_lock_irqsave(&domain->lock, flags);

	/*
	 * Save us all sanity checks whether devices already in the
	 * domain support IOMMUv2. Just force that the domain has no
	 * devices attached when it is switched into IOMMUv2 mode.
	 */
	ret = -EBUSY;
	if (domain->dev_cnt > 0 || domain->flags & PD_IOMMUV2_MASK)
		goto out;

	ret = -ENOMEM;
	domain->gcr3_tbl = (void *)get_zeroed_page(GFP_ATOMIC);
	if (domain->gcr3_tbl == NULL)
		goto out;

	domain->glx      = levels;
	domain->flags   |= PD_IOMMUV2_MASK;
	domain->updated  = true;

	update_domain(domain);

	ret = 0;

out:
	spin_unlock_irqrestore(&domain->lock, flags);

	return ret;
}
EXPORT_SYMBOL(amd_iommu_domain_enable_v2);

static int __flush_pasid(struct protection_domain *domain, int pasid,
			 u64 address, bool size)
{
	struct iommu_dev_data *dev_data;
	struct iommu_cmd cmd;
	int i, ret;

	if (!(domain->flags & PD_IOMMUV2_MASK))
		return -EINVAL;

	build_inv_iommu_pasid(&cmd, domain->id, pasid, address, size);

	/*
	 * IOMMU TLB needs to be flushed before Device TLB to
	 * prevent device TLB refill from IOMMU TLB
	 */
	for (i = 0; i < amd_iommus_present; ++i) {
		if (domain->dev_iommu[i] == 0)
			continue;

		ret = iommu_queue_command(amd_iommus[i], &cmd);
		if (ret != 0)
			goto out;
	}

	/* Wait until IOMMU TLB flushes are complete */
	domain_flush_complete(domain);

	/* Now flush device TLBs */
	list_for_each_entry(dev_data, &domain->dev_list, list) {
		struct amd_iommu *iommu;
		int qdep;

		/*
		   There might be non-IOMMUv2 capable devices in an IOMMUv2
		 * domain.
		 */
		if (!dev_data->ats.enabled)
			continue;

		qdep  = dev_data->ats.qdep;
		iommu = amd_iommu_rlookup_table[dev_data->devid];

		build_inv_iotlb_pasid(&cmd, dev_data->devid, pasid,
				      qdep, address, size);

		ret = iommu_queue_command(iommu, &cmd);
		if (ret != 0)
			goto out;
	}

	/* Wait until all device TLBs are flushed */
	domain_flush_complete(domain);

	ret = 0;

out:

	return ret;
}

static int __amd_iommu_flush_page(struct protection_domain *domain, int pasid,
				  u64 address)
{
	return __flush_pasid(domain, pasid, address, false);
}

int amd_iommu_flush_page(struct iommu_domain *dom, int pasid,
			 u64 address)
{
	struct protection_domain *domain = to_pdomain(dom);
	unsigned long flags;
	int ret;

	spin_lock_irqsave(&domain->lock, flags);
	ret = __amd_iommu_flush_page(domain, pasid, address);
	spin_unlock_irqrestore(&domain->lock, flags);

	return ret;
}
EXPORT_SYMBOL(amd_iommu_flush_page);

static int __amd_iommu_flush_tlb(struct protection_domain *domain, int pasid)
{
	return __flush_pasid(domain, pasid, CMD_INV_IOMMU_ALL_PAGES_ADDRESS,
			     true);
}

int amd_iommu_flush_tlb(struct iommu_domain *dom, int pasid)
{
	struct protection_domain *domain = to_pdomain(dom);
	unsigned long flags;
	int ret;

	spin_lock_irqsave(&domain->lock, flags);
	ret = __amd_iommu_flush_tlb(domain, pasid);
	spin_unlock_irqrestore(&domain->lock, flags);

	return ret;
}
EXPORT_SYMBOL(amd_iommu_flush_tlb);

static u64 *__get_gcr3_pte(u64 *root, int level, int pasid, bool alloc)
{
	int index;
	u64 *pte;

	while (true) {

		index = (pasid >> (9 * level)) & 0x1ff;
		pte   = &root[index];

		if (level == 0)
			break;

		if (!(*pte & GCR3_VALID)) {
			if (!alloc)
				return NULL;

			root = (void *)get_zeroed_page(GFP_ATOMIC);
			if (root == NULL)
				return NULL;

			*pte = __pa(root) | GCR3_VALID;
		}

		root = __va(*pte & PAGE_MASK);

		level -= 1;
	}

	return pte;
}

static int __set_gcr3(struct protection_domain *domain, int pasid,
		      unsigned long cr3)
{
	u64 *pte;

	if (domain->mode != PAGE_MODE_NONE)
		return -EINVAL;

	pte = __get_gcr3_pte(domain->gcr3_tbl, domain->glx, pasid, true);
	if (pte == NULL)
		return -ENOMEM;

	*pte = (cr3 & PAGE_MASK) | GCR3_VALID;

	return __amd_iommu_flush_tlb(domain, pasid);
}

static int __clear_gcr3(struct protection_domain *domain, int pasid)
{
	u64 *pte;

	if (domain->mode != PAGE_MODE_NONE)
		return -EINVAL;

	pte = __get_gcr3_pte(domain->gcr3_tbl, domain->glx, pasid, false);
	if (pte == NULL)
		return 0;

	*pte = 0;

	return __amd_iommu_flush_tlb(domain, pasid);
}

int amd_iommu_domain_set_gcr3(struct iommu_domain *dom, int pasid,
			      unsigned long cr3)
{
	struct protection_domain *domain = to_pdomain(dom);
	unsigned long flags;
	int ret;

	spin_lock_irqsave(&domain->lock, flags);
	ret = __set_gcr3(domain, pasid, cr3);
	spin_unlock_irqrestore(&domain->lock, flags);

	return ret;
}
EXPORT_SYMBOL(amd_iommu_domain_set_gcr3);

int amd_iommu_domain_clear_gcr3(struct iommu_domain *dom, int pasid)
{
	struct protection_domain *domain = to_pdomain(dom);
	unsigned long flags;
	int ret;

	spin_lock_irqsave(&domain->lock, flags);
	ret = __clear_gcr3(domain, pasid);
	spin_unlock_irqrestore(&domain->lock, flags);

	return ret;
}
EXPORT_SYMBOL(amd_iommu_domain_clear_gcr3);

int amd_iommu_complete_ppr(struct pci_dev *pdev, int pasid,
			   int status, int tag)
{
	struct iommu_dev_data *dev_data;
	struct amd_iommu *iommu;
	struct iommu_cmd cmd;

	dev_data = get_dev_data(&pdev->dev);
	iommu    = amd_iommu_rlookup_table[dev_data->devid];

	build_complete_ppr(&cmd, dev_data->devid, pasid, status,
			   tag, dev_data->pri_tlp);

	return iommu_queue_command(iommu, &cmd);
}
EXPORT_SYMBOL(amd_iommu_complete_ppr);

struct iommu_domain *amd_iommu_get_v2_domain(struct pci_dev *pdev)
{
	struct protection_domain *pdomain;

	pdomain = get_domain(&pdev->dev);
	if (IS_ERR(pdomain))
		return NULL;

	/* Only return IOMMUv2 domains */
	if (!(pdomain->flags & PD_IOMMUV2_MASK))
		return NULL;

	return &pdomain->domain;
}
EXPORT_SYMBOL(amd_iommu_get_v2_domain);

void amd_iommu_enable_device_erratum(struct pci_dev *pdev, u32 erratum)
{
	struct iommu_dev_data *dev_data;

	if (!amd_iommu_v2_supported())
		return;

	dev_data = get_dev_data(&pdev->dev);
	dev_data->errata |= (1 << erratum);
}
EXPORT_SYMBOL(amd_iommu_enable_device_erratum);

int amd_iommu_device_info(struct pci_dev *pdev,
                          struct amd_iommu_device_info *info)
{
	int max_pasids;
	int pos;

	if (pdev == NULL || info == NULL)
		return -EINVAL;

	if (!amd_iommu_v2_supported())
		return -EINVAL;

	memset(info, 0, sizeof(*info));

	pos = pci_find_ext_capability(pdev, PCI_EXT_CAP_ID_ATS);
	if (pos)
		info->flags |= AMD_IOMMU_DEVICE_FLAG_ATS_SUP;

	pos = pci_find_ext_capability(pdev, PCI_EXT_CAP_ID_PRI);
	if (pos)
		info->flags |= AMD_IOMMU_DEVICE_FLAG_PRI_SUP;

	pos = pci_find_ext_capability(pdev, PCI_EXT_CAP_ID_PASID);
	if (pos) {
		int features;

		max_pasids = 1 << (9 * (amd_iommu_max_glx_val + 1));
		max_pasids = min(max_pasids, (1 << 20));

		info->flags |= AMD_IOMMU_DEVICE_FLAG_PASID_SUP;
		info->max_pasids = min(pci_max_pasids(pdev), max_pasids);

		features = pci_pasid_features(pdev);
		if (features & PCI_PASID_CAP_EXEC)
			info->flags |= AMD_IOMMU_DEVICE_FLAG_EXEC_SUP;
		if (features & PCI_PASID_CAP_PRIV)
			info->flags |= AMD_IOMMU_DEVICE_FLAG_PRIV_SUP;
	}

	return 0;
}
EXPORT_SYMBOL(amd_iommu_device_info);

#ifdef CONFIG_IRQ_REMAP

/*****************************************************************************
 *
 * Interrupt Remapping Implementation
 *
 *****************************************************************************/

static struct irq_chip amd_ir_chip;

#define DTE_IRQ_PHYS_ADDR_MASK	(((1ULL << 45)-1) << 6)
#define DTE_IRQ_REMAP_INTCTL    (2ULL << 60)
#define DTE_IRQ_TABLE_LEN       (8ULL << 1)
#define DTE_IRQ_REMAP_ENABLE    1ULL

static void set_dte_irq_entry(u16 devid, struct irq_remap_table *table)
{
	u64 dte;

	dte	= amd_iommu_dev_table[devid].data[2];
	dte	&= ~DTE_IRQ_PHYS_ADDR_MASK;
	dte	|= virt_to_phys(table->table);
	dte	|= DTE_IRQ_REMAP_INTCTL;
	dte	|= DTE_IRQ_TABLE_LEN;
	dte	|= DTE_IRQ_REMAP_ENABLE;

	amd_iommu_dev_table[devid].data[2] = dte;
}

static struct irq_remap_table *get_irq_table(u16 devid, bool ioapic)
{
	struct irq_remap_table *table = NULL;
	struct amd_iommu *iommu;
	unsigned long flags;
	u16 alias;

	write_lock_irqsave(&amd_iommu_devtable_lock, flags);

	iommu = amd_iommu_rlookup_table[devid];
	if (!iommu)
		goto out_unlock;

	table = irq_lookup_table[devid];
	if (table)
		goto out_unlock;

	alias = amd_iommu_alias_table[devid];
	table = irq_lookup_table[alias];
	if (table) {
		irq_lookup_table[devid] = table;
		set_dte_irq_entry(devid, table);
		iommu_flush_dte(iommu, devid);
		goto out;
	}

	/* Nothing there yet, allocate new irq remapping table */
	table = kzalloc(sizeof(*table), GFP_ATOMIC);
	if (!table)
		goto out_unlock;

	/* Initialize table spin-lock */
	spin_lock_init(&table->lock);

	if (ioapic)
		/* Keep the first 32 indexes free for IOAPIC interrupts */
		table->min_index = 32;

	table->table = kmem_cache_alloc(amd_iommu_irq_cache, GFP_ATOMIC);
	if (!table->table) {
		kfree(table);
		table = NULL;
		goto out_unlock;
	}

	if (!AMD_IOMMU_GUEST_IR_GA(amd_iommu_guest_ir))
		memset(table->table, 0,
		       MAX_IRQS_PER_TABLE * sizeof(u32));
	else
		memset(table->table, 0,
		       (MAX_IRQS_PER_TABLE * (sizeof(u64) * 2)));

	if (ioapic) {
		int i;

		for (i = 0; i < 32; ++i)
			iommu->irte_ops->set_allocated(table, i);
	}

	irq_lookup_table[devid] = table;
	set_dte_irq_entry(devid, table);
	iommu_flush_dte(iommu, devid);
	if (devid != alias) {
		irq_lookup_table[alias] = table;
		set_dte_irq_entry(alias, table);
		iommu_flush_dte(iommu, alias);
	}

out:
	iommu_completion_wait(iommu);

out_unlock:
	write_unlock_irqrestore(&amd_iommu_devtable_lock, flags);

	return table;
}

static int alloc_irq_index(u16 devid, int count)
{
	struct irq_remap_table *table;
	unsigned long flags;
	int index, c;
	struct amd_iommu *iommu = amd_iommu_rlookup_table[devid];

	if (!iommu)
		return -ENODEV;

	table = get_irq_table(devid, false);
	if (!table)
		return -ENODEV;

	spin_lock_irqsave(&table->lock, flags);

	/* Scan table for free entries */
	for (c = 0, index = table->min_index;
	     index < MAX_IRQS_PER_TABLE;
	     ++index) {
		if (!iommu->irte_ops->is_allocated(table, index))
			c += 1;
		else
			c = 0;

		if (c == count)	{
			for (; c != 0; --c)
				iommu->irte_ops->set_allocated(table, index - c + 1);

			index -= count - 1;
			goto out;
		}
	}

	index = -ENOSPC;

out:
	spin_unlock_irqrestore(&table->lock, flags);

	return index;
}

static int modify_irte_ga(u16 devid, int index, struct irte_ga *irte,
			  struct amd_ir_data *data)
<<<<<<< HEAD
=======
{
	struct irq_remap_table *table;
	struct amd_iommu *iommu;
	unsigned long flags;
	struct irte_ga *entry;

	iommu = amd_iommu_rlookup_table[devid];
	if (iommu == NULL)
		return -EINVAL;

	table = get_irq_table(devid, false);
	if (!table)
		return -ENOMEM;

	spin_lock_irqsave(&table->lock, flags);

	entry = (struct irte_ga *)table->table;
	entry = &entry[index];
	entry->lo.fields_remap.valid = 0;
	entry->hi.val = irte->hi.val;
	entry->lo.val = irte->lo.val;
	entry->lo.fields_remap.valid = 1;
	if (data)
		data->ref = entry;

	spin_unlock_irqrestore(&table->lock, flags);

	iommu_flush_irt(iommu, devid);
	iommu_completion_wait(iommu);

	return 0;
}

static int modify_irte(u16 devid, int index, union irte *irte)
>>>>>>> 13a08259
{
	struct irq_remap_table *table;
	struct amd_iommu *iommu;
	unsigned long flags;
	struct irte_ga *entry;

	iommu = amd_iommu_rlookup_table[devid];
	if (iommu == NULL)
		return -EINVAL;

	table = get_irq_table(devid, false);
	if (!table)
		return -ENOMEM;

	spin_lock_irqsave(&table->lock, flags);
<<<<<<< HEAD

	entry = (struct irte_ga *)table->table;
	entry = &entry[index];
	entry->lo.fields_remap.valid = 0;
	entry->hi.val = irte->hi.val;
	entry->lo.val = irte->lo.val;
	entry->lo.fields_remap.valid = 1;
	if (data)
		data->ref = entry;

	spin_unlock_irqrestore(&table->lock, flags);

	iommu_flush_irt(iommu, devid);
	iommu_completion_wait(iommu);

	return 0;
}

static int modify_irte(u16 devid, int index, union irte *irte)
{
	struct irq_remap_table *table;
	struct amd_iommu *iommu;
	unsigned long flags;

	iommu = amd_iommu_rlookup_table[devid];
	if (iommu == NULL)
		return -EINVAL;

	table = get_irq_table(devid, false);
	if (!table)
		return -ENOMEM;

	spin_lock_irqsave(&table->lock, flags);
=======
>>>>>>> 13a08259
	table->table[index] = irte->val;
	spin_unlock_irqrestore(&table->lock, flags);

	iommu_flush_irt(iommu, devid);
	iommu_completion_wait(iommu);

	return 0;
}

static void free_irte(u16 devid, int index)
{
	struct irq_remap_table *table;
	struct amd_iommu *iommu;
	unsigned long flags;

	iommu = amd_iommu_rlookup_table[devid];
	if (iommu == NULL)
		return;

	table = get_irq_table(devid, false);
	if (!table)
		return;

	spin_lock_irqsave(&table->lock, flags);
	iommu->irte_ops->clear_allocated(table, index);
	spin_unlock_irqrestore(&table->lock, flags);

	iommu_flush_irt(iommu, devid);
	iommu_completion_wait(iommu);
}

static void irte_prepare(void *entry,
			 u32 delivery_mode, u32 dest_mode,
			 u8 vector, u32 dest_apicid, int devid)
{
	union irte *irte = (union irte *) entry;

	irte->val                = 0;
	irte->fields.vector      = vector;
	irte->fields.int_type    = delivery_mode;
	irte->fields.destination = dest_apicid;
	irte->fields.dm          = dest_mode;
	irte->fields.valid       = 1;
}

static void irte_ga_prepare(void *entry,
			    u32 delivery_mode, u32 dest_mode,
			    u8 vector, u32 dest_apicid, int devid)
{
	struct irte_ga *irte = (struct irte_ga *) entry;
	struct iommu_dev_data *dev_data = search_dev_data(devid);

	irte->lo.val                      = 0;
	irte->hi.val                      = 0;
	irte->lo.fields_remap.guest_mode  = dev_data ? dev_data->use_vapic : 0;
	irte->lo.fields_remap.int_type    = delivery_mode;
	irte->lo.fields_remap.dm          = dest_mode;
	irte->hi.fields.vector            = vector;
	irte->lo.fields_remap.destination = dest_apicid;
	irte->lo.fields_remap.valid       = 1;
}

static void irte_activate(void *entry, u16 devid, u16 index)
{
	union irte *irte = (union irte *) entry;

	irte->fields.valid = 1;
	modify_irte(devid, index, irte);
}

static void irte_ga_activate(void *entry, u16 devid, u16 index)
{
	struct irte_ga *irte = (struct irte_ga *) entry;

	irte->lo.fields_remap.valid = 1;
	modify_irte_ga(devid, index, irte, NULL);
}

static void irte_deactivate(void *entry, u16 devid, u16 index)
{
	union irte *irte = (union irte *) entry;

	irte->fields.valid = 0;
	modify_irte(devid, index, irte);
}

static void irte_ga_deactivate(void *entry, u16 devid, u16 index)
{
	struct irte_ga *irte = (struct irte_ga *) entry;

	irte->lo.fields_remap.valid = 0;
	modify_irte_ga(devid, index, irte, NULL);
}

static void irte_set_affinity(void *entry, u16 devid, u16 index,
			      u8 vector, u32 dest_apicid)
{
	union irte *irte = (union irte *) entry;

	irte->fields.vector = vector;
	irte->fields.destination = dest_apicid;
	modify_irte(devid, index, irte);
}

static void irte_ga_set_affinity(void *entry, u16 devid, u16 index,
				 u8 vector, u32 dest_apicid)
{
	struct irte_ga *irte = (struct irte_ga *) entry;
	struct iommu_dev_data *dev_data = search_dev_data(devid);

	if (!dev_data || !dev_data->use_vapic) {
		irte->hi.fields.vector = vector;
		irte->lo.fields_remap.destination = dest_apicid;
		irte->lo.fields_remap.guest_mode = 0;
		modify_irte_ga(devid, index, irte, NULL);
	}
}

#define IRTE_ALLOCATED (~1U)
static void irte_set_allocated(struct irq_remap_table *table, int index)
{
	table->table[index] = IRTE_ALLOCATED;
}

static void irte_ga_set_allocated(struct irq_remap_table *table, int index)
{
	struct irte_ga *ptr = (struct irte_ga *)table->table;
	struct irte_ga *irte = &ptr[index];

	memset(&irte->lo.val, 0, sizeof(u64));
	memset(&irte->hi.val, 0, sizeof(u64));
	irte->hi.fields.vector = 0xff;
}

static bool irte_is_allocated(struct irq_remap_table *table, int index)
{
	union irte *ptr = (union irte *)table->table;
	union irte *irte = &ptr[index];

	return irte->val != 0;
}

static bool irte_ga_is_allocated(struct irq_remap_table *table, int index)
{
	struct irte_ga *ptr = (struct irte_ga *)table->table;
	struct irte_ga *irte = &ptr[index];

	return irte->hi.fields.vector != 0;
}

static void irte_clear_allocated(struct irq_remap_table *table, int index)
{
	table->table[index] = 0;
}

static void irte_ga_clear_allocated(struct irq_remap_table *table, int index)
{
	struct irte_ga *ptr = (struct irte_ga *)table->table;
	struct irte_ga *irte = &ptr[index];

	memset(&irte->lo.val, 0, sizeof(u64));
	memset(&irte->hi.val, 0, sizeof(u64));
}

static int get_devid(struct irq_alloc_info *info)
{
	int devid = -1;

	switch (info->type) {
	case X86_IRQ_ALLOC_TYPE_IOAPIC:
		devid     = get_ioapic_devid(info->ioapic_id);
		break;
	case X86_IRQ_ALLOC_TYPE_HPET:
		devid     = get_hpet_devid(info->hpet_id);
		break;
	case X86_IRQ_ALLOC_TYPE_MSI:
	case X86_IRQ_ALLOC_TYPE_MSIX:
		devid = get_device_id(&info->msi_dev->dev);
		break;
	default:
		BUG_ON(1);
		break;
	}

	return devid;
}

static struct irq_domain *get_ir_irq_domain(struct irq_alloc_info *info)
{
	struct amd_iommu *iommu;
	int devid;

	if (!info)
		return NULL;

	devid = get_devid(info);
	if (devid >= 0) {
		iommu = amd_iommu_rlookup_table[devid];
		if (iommu)
			return iommu->ir_domain;
	}

	return NULL;
}

static struct irq_domain *get_irq_domain(struct irq_alloc_info *info)
{
	struct amd_iommu *iommu;
	int devid;

	if (!info)
		return NULL;

	switch (info->type) {
	case X86_IRQ_ALLOC_TYPE_MSI:
	case X86_IRQ_ALLOC_TYPE_MSIX:
		devid = get_device_id(&info->msi_dev->dev);
		if (devid < 0)
			return NULL;

		iommu = amd_iommu_rlookup_table[devid];
		if (iommu)
			return iommu->msi_domain;
		break;
	default:
		break;
	}

	return NULL;
}

struct irq_remap_ops amd_iommu_irq_ops = {
	.prepare		= amd_iommu_prepare,
	.enable			= amd_iommu_enable,
	.disable		= amd_iommu_disable,
	.reenable		= amd_iommu_reenable,
	.enable_faulting	= amd_iommu_enable_faulting,
	.get_ir_irq_domain	= get_ir_irq_domain,
	.get_irq_domain		= get_irq_domain,
};

static void irq_remapping_prepare_irte(struct amd_ir_data *data,
				       struct irq_cfg *irq_cfg,
				       struct irq_alloc_info *info,
				       int devid, int index, int sub_handle)
{
	struct irq_2_irte *irte_info = &data->irq_2_irte;
	struct msi_msg *msg = &data->msi_entry;
	struct IO_APIC_route_entry *entry;
	struct amd_iommu *iommu = amd_iommu_rlookup_table[devid];

	if (!iommu)
		return;

	data->irq_2_irte.devid = devid;
	data->irq_2_irte.index = index + sub_handle;
	iommu->irte_ops->prepare(data->entry, apic->irq_delivery_mode,
				 apic->irq_dest_mode, irq_cfg->vector,
				 irq_cfg->dest_apicid, devid);

	switch (info->type) {
	case X86_IRQ_ALLOC_TYPE_IOAPIC:
		/* Setup IOAPIC entry */
		entry = info->ioapic_entry;
		info->ioapic_entry = NULL;
		memset(entry, 0, sizeof(*entry));
		entry->vector        = index;
		entry->mask          = 0;
		entry->trigger       = info->ioapic_trigger;
		entry->polarity      = info->ioapic_polarity;
		/* Mask level triggered irqs. */
		if (info->ioapic_trigger)
			entry->mask = 1;
		break;

	case X86_IRQ_ALLOC_TYPE_HPET:
	case X86_IRQ_ALLOC_TYPE_MSI:
	case X86_IRQ_ALLOC_TYPE_MSIX:
		msg->address_hi = MSI_ADDR_BASE_HI;
		msg->address_lo = MSI_ADDR_BASE_LO;
		msg->data = irte_info->index;
		break;

	default:
		BUG_ON(1);
		break;
	}
}

struct amd_irte_ops irte_32_ops = {
	.prepare = irte_prepare,
	.activate = irte_activate,
	.deactivate = irte_deactivate,
	.set_affinity = irte_set_affinity,
	.set_allocated = irte_set_allocated,
	.is_allocated = irte_is_allocated,
	.clear_allocated = irte_clear_allocated,
};

struct amd_irte_ops irte_128_ops = {
	.prepare = irte_ga_prepare,
	.activate = irte_ga_activate,
	.deactivate = irte_ga_deactivate,
	.set_affinity = irte_ga_set_affinity,
	.set_allocated = irte_ga_set_allocated,
	.is_allocated = irte_ga_is_allocated,
	.clear_allocated = irte_ga_clear_allocated,
};

static int irq_remapping_alloc(struct irq_domain *domain, unsigned int virq,
			       unsigned int nr_irqs, void *arg)
{
	struct irq_alloc_info *info = arg;
	struct irq_data *irq_data;
	struct amd_ir_data *data = NULL;
	struct irq_cfg *cfg;
	int i, ret, devid;
	int index = -1;

	if (!info)
		return -EINVAL;
	if (nr_irqs > 1 && info->type != X86_IRQ_ALLOC_TYPE_MSI &&
	    info->type != X86_IRQ_ALLOC_TYPE_MSIX)
		return -EINVAL;

	/*
	 * With IRQ remapping enabled, don't need contiguous CPU vectors
	 * to support multiple MSI interrupts.
	 */
	if (info->type == X86_IRQ_ALLOC_TYPE_MSI)
		info->flags &= ~X86_IRQ_ALLOC_CONTIGUOUS_VECTORS;

	devid = get_devid(info);
	if (devid < 0)
		return -EINVAL;

	ret = irq_domain_alloc_irqs_parent(domain, virq, nr_irqs, arg);
	if (ret < 0)
		return ret;

	if (info->type == X86_IRQ_ALLOC_TYPE_IOAPIC) {
		if (get_irq_table(devid, true))
			index = info->ioapic_pin;
		else
			ret = -ENOMEM;
	} else {
		index = alloc_irq_index(devid, nr_irqs);
	}
	if (index < 0) {
		pr_warn("Failed to allocate IRTE\n");
		ret = index;
		goto out_free_parent;
	}

	for (i = 0; i < nr_irqs; i++) {
		irq_data = irq_domain_get_irq_data(domain, virq + i);
		cfg = irqd_cfg(irq_data);
		if (!irq_data || !cfg) {
			ret = -EINVAL;
			goto out_free_data;
		}

		ret = -ENOMEM;
		data = kzalloc(sizeof(*data), GFP_KERNEL);
		if (!data)
			goto out_free_data;

		if (!AMD_IOMMU_GUEST_IR_GA(amd_iommu_guest_ir))
			data->entry = kzalloc(sizeof(union irte), GFP_KERNEL);
		else
			data->entry = kzalloc(sizeof(struct irte_ga),
						     GFP_KERNEL);
		if (!data->entry) {
			kfree(data);
			goto out_free_data;
		}

		irq_data->hwirq = (devid << 16) + i;
		irq_data->chip_data = data;
		irq_data->chip = &amd_ir_chip;
		irq_remapping_prepare_irte(data, cfg, info, devid, index, i);
		irq_set_status_flags(virq + i, IRQ_MOVE_PCNTXT);
	}

	return 0;

out_free_data:
	for (i--; i >= 0; i--) {
		irq_data = irq_domain_get_irq_data(domain, virq + i);
		if (irq_data)
			kfree(irq_data->chip_data);
	}
	for (i = 0; i < nr_irqs; i++)
		free_irte(devid, index + i);
out_free_parent:
	irq_domain_free_irqs_common(domain, virq, nr_irqs);
	return ret;
}

static void irq_remapping_free(struct irq_domain *domain, unsigned int virq,
			       unsigned int nr_irqs)
{
	struct irq_2_irte *irte_info;
	struct irq_data *irq_data;
	struct amd_ir_data *data;
	int i;

	for (i = 0; i < nr_irqs; i++) {
		irq_data = irq_domain_get_irq_data(domain, virq  + i);
		if (irq_data && irq_data->chip_data) {
			data = irq_data->chip_data;
			irte_info = &data->irq_2_irte;
			free_irte(irte_info->devid, irte_info->index);
			kfree(data->entry);
			kfree(data);
		}
	}
	irq_domain_free_irqs_common(domain, virq, nr_irqs);
}

static void irq_remapping_activate(struct irq_domain *domain,
				   struct irq_data *irq_data)
{
	struct amd_ir_data *data = irq_data->chip_data;
	struct irq_2_irte *irte_info = &data->irq_2_irte;
	struct amd_iommu *iommu = amd_iommu_rlookup_table[irte_info->devid];

	if (iommu)
		iommu->irte_ops->activate(data->entry, irte_info->devid,
					  irte_info->index);
}

static void irq_remapping_deactivate(struct irq_domain *domain,
				     struct irq_data *irq_data)
{
	struct amd_ir_data *data = irq_data->chip_data;
	struct irq_2_irte *irte_info = &data->irq_2_irte;
	struct amd_iommu *iommu = amd_iommu_rlookup_table[irte_info->devid];

	if (iommu)
		iommu->irte_ops->deactivate(data->entry, irte_info->devid,
					    irte_info->index);
}

static struct irq_domain_ops amd_ir_domain_ops = {
	.alloc = irq_remapping_alloc,
	.free = irq_remapping_free,
	.activate = irq_remapping_activate,
	.deactivate = irq_remapping_deactivate,
};

static int amd_ir_set_vcpu_affinity(struct irq_data *data, void *vcpu_info)
{
	struct amd_iommu *iommu;
	struct amd_iommu_pi_data *pi_data = vcpu_info;
	struct vcpu_data *vcpu_pi_info = pi_data->vcpu_data;
	struct amd_ir_data *ir_data = data->chip_data;
	struct irte_ga *irte = (struct irte_ga *) ir_data->entry;
	struct irq_2_irte *irte_info = &ir_data->irq_2_irte;
	struct iommu_dev_data *dev_data = search_dev_data(irte_info->devid);

	/* Note:
	 * This device has never been set up for guest mode.
	 * we should not modify the IRTE
	 */
	if (!dev_data || !dev_data->use_vapic)
		return 0;

	pi_data->ir_data = ir_data;

	/* Note:
	 * SVM tries to set up for VAPIC mode, but we are in
	 * legacy mode. So, we force legacy mode instead.
	 */
	if (!AMD_IOMMU_GUEST_IR_VAPIC(amd_iommu_guest_ir)) {
		pr_debug("AMD-Vi: %s: Fall back to using intr legacy remap\n",
			 __func__);
		pi_data->is_guest_mode = false;
	}

	iommu = amd_iommu_rlookup_table[irte_info->devid];
	if (iommu == NULL)
		return -EINVAL;

	pi_data->prev_ga_tag = ir_data->cached_ga_tag;
	if (pi_data->is_guest_mode) {
		/* Setting */
		irte->hi.fields.ga_root_ptr = (pi_data->base >> 12);
		irte->hi.fields.vector = vcpu_pi_info->vector;
		irte->lo.fields_vapic.guest_mode = 1;
		irte->lo.fields_vapic.ga_tag = pi_data->ga_tag;

		ir_data->cached_ga_tag = pi_data->ga_tag;
	} else {
		/* Un-Setting */
		struct irq_cfg *cfg = irqd_cfg(data);

		irte->hi.val = 0;
		irte->lo.val = 0;
		irte->hi.fields.vector = cfg->vector;
		irte->lo.fields_remap.guest_mode = 0;
		irte->lo.fields_remap.destination = cfg->dest_apicid;
		irte->lo.fields_remap.int_type = apic->irq_delivery_mode;
		irte->lo.fields_remap.dm = apic->irq_dest_mode;

		/*
		 * This communicates the ga_tag back to the caller
		 * so that it can do all the necessary clean up.
		 */
		ir_data->cached_ga_tag = 0;
	}

	return modify_irte_ga(irte_info->devid, irte_info->index, irte, ir_data);
}

static int amd_ir_set_affinity(struct irq_data *data,
			       const struct cpumask *mask, bool force)
{
	struct amd_ir_data *ir_data = data->chip_data;
	struct irq_2_irte *irte_info = &ir_data->irq_2_irte;
	struct irq_cfg *cfg = irqd_cfg(data);
	struct irq_data *parent = data->parent_data;
	struct amd_iommu *iommu = amd_iommu_rlookup_table[irte_info->devid];
	int ret;

	if (!iommu)
		return -ENODEV;

	ret = parent->chip->irq_set_affinity(parent, mask, force);
	if (ret < 0 || ret == IRQ_SET_MASK_OK_DONE)
		return ret;

	/*
	 * Atomically updates the IRTE with the new destination, vector
	 * and flushes the interrupt entry cache.
	 */
	iommu->irte_ops->set_affinity(ir_data->entry, irte_info->devid,
			    irte_info->index, cfg->vector, cfg->dest_apicid);

	/*
	 * After this point, all the interrupts will start arriving
	 * at the new destination. So, time to cleanup the previous
	 * vector allocation.
	 */
	send_cleanup_vector(cfg);

	return IRQ_SET_MASK_OK_DONE;
}

static void ir_compose_msi_msg(struct irq_data *irq_data, struct msi_msg *msg)
{
	struct amd_ir_data *ir_data = irq_data->chip_data;

	*msg = ir_data->msi_entry;
}

static struct irq_chip amd_ir_chip = {
	.irq_ack = ir_ack_apic_edge,
	.irq_set_affinity = amd_ir_set_affinity,
	.irq_set_vcpu_affinity = amd_ir_set_vcpu_affinity,
	.irq_compose_msi_msg = ir_compose_msi_msg,
};

int amd_iommu_create_irq_domain(struct amd_iommu *iommu)
{
	iommu->ir_domain = irq_domain_add_tree(NULL, &amd_ir_domain_ops, iommu);
	if (!iommu->ir_domain)
		return -ENOMEM;

	iommu->ir_domain->parent = arch_get_ir_parent_domain();
	iommu->msi_domain = arch_create_msi_irq_domain(iommu->ir_domain);

	return 0;
}

int amd_iommu_update_ga(int cpu, bool is_run, void *data)
{
	unsigned long flags;
	struct amd_iommu *iommu;
	struct irq_remap_table *irt;
	struct amd_ir_data *ir_data = (struct amd_ir_data *)data;
	int devid = ir_data->irq_2_irte.devid;
	struct irte_ga *entry = (struct irte_ga *) ir_data->entry;
	struct irte_ga *ref = (struct irte_ga *) ir_data->ref;

	if (!AMD_IOMMU_GUEST_IR_VAPIC(amd_iommu_guest_ir) ||
	    !ref || !entry || !entry->lo.fields_vapic.guest_mode)
		return 0;

	iommu = amd_iommu_rlookup_table[devid];
	if (!iommu)
		return -ENODEV;

	irt = get_irq_table(devid, false);
	if (!irt)
		return -ENODEV;

	spin_lock_irqsave(&irt->lock, flags);

	if (ref->lo.fields_vapic.guest_mode) {
		if (cpu >= 0)
			ref->lo.fields_vapic.destination = cpu;
		ref->lo.fields_vapic.is_run = is_run;
		barrier();
	}

	spin_unlock_irqrestore(&irt->lock, flags);

	iommu_flush_irt(iommu, devid);
	iommu_completion_wait(iommu);
	return 0;
}
EXPORT_SYMBOL(amd_iommu_update_ga);
#endif<|MERGE_RESOLUTION|>--- conflicted
+++ resolved
@@ -3759,8 +3759,6 @@
 
 static int modify_irte_ga(u16 devid, int index, struct irte_ga *irte,
 			  struct amd_ir_data *data)
-<<<<<<< HEAD
-=======
 {
 	struct irq_remap_table *table;
 	struct amd_iommu *iommu;
@@ -3795,12 +3793,10 @@
 }
 
 static int modify_irte(u16 devid, int index, union irte *irte)
->>>>>>> 13a08259
 {
 	struct irq_remap_table *table;
 	struct amd_iommu *iommu;
 	unsigned long flags;
-	struct irte_ga *entry;
 
 	iommu = amd_iommu_rlookup_table[devid];
 	if (iommu == NULL)
@@ -3811,42 +3807,6 @@
 		return -ENOMEM;
 
 	spin_lock_irqsave(&table->lock, flags);
-<<<<<<< HEAD
-
-	entry = (struct irte_ga *)table->table;
-	entry = &entry[index];
-	entry->lo.fields_remap.valid = 0;
-	entry->hi.val = irte->hi.val;
-	entry->lo.val = irte->lo.val;
-	entry->lo.fields_remap.valid = 1;
-	if (data)
-		data->ref = entry;
-
-	spin_unlock_irqrestore(&table->lock, flags);
-
-	iommu_flush_irt(iommu, devid);
-	iommu_completion_wait(iommu);
-
-	return 0;
-}
-
-static int modify_irte(u16 devid, int index, union irte *irte)
-{
-	struct irq_remap_table *table;
-	struct amd_iommu *iommu;
-	unsigned long flags;
-
-	iommu = amd_iommu_rlookup_table[devid];
-	if (iommu == NULL)
-		return -EINVAL;
-
-	table = get_irq_table(devid, false);
-	if (!table)
-		return -ENOMEM;
-
-	spin_lock_irqsave(&table->lock, flags);
-=======
->>>>>>> 13a08259
 	table->table[index] = irte->val;
 	spin_unlock_irqrestore(&table->lock, flags);
 
