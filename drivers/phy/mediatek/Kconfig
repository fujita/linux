--- conflicted
+++ resolved
@@ -3,16 +3,6 @@
 # Phy drivers for Mediatek devices
 #
 config PHY_MTK_TPHY
-<<<<<<< HEAD
-    tristate "MediaTek T-PHY Driver"
-	depends on ARCH_MEDIATEK && OF
-	depends on ARCH_MEDIATEK || COMPILE_TEST
-	depends on OF
-    select GENERIC_PHY
-    help
-      Say 'Y' here to add support for MediaTek T-PHY driver,
-      it supports multiple usb2.0, usb3.0 ports, PCIe and
-=======
 	tristate "MediaTek T-PHY Driver"
 	depends on ARCH_MEDIATEK || COMPILE_TEST
 	depends on OF
@@ -20,7 +10,6 @@
 	help
 	  Say 'Y' here to add support for MediaTek T-PHY driver,
 	  it supports multiple usb2.0, usb3.0 ports, PCIe and
->>>>>>> 8a79db5e
 	  SATA, and meanwhile supports two version T-PHY which have
 	  different banks layout, the T-PHY with shared banks between
 	  multi-ports is first version, otherwise is second veriosn,
@@ -38,19 +27,11 @@
 	  specified M-PHYs.
 
 config PHY_MTK_XSPHY
-<<<<<<< HEAD
-    tristate "MediaTek XS-PHY Driver"
-	depends on ARCH_MEDIATEK || COMPILE_TEST
-	depends on OF
-    select GENERIC_PHY
-    help
-=======
 	tristate "MediaTek XS-PHY Driver"
 	depends on ARCH_MEDIATEK || COMPILE_TEST
 	depends on OF
 	select GENERIC_PHY
 	help
->>>>>>> 8a79db5e
 	  Enable this to support the SuperSpeedPlus XS-PHY transceiver for
 	  USB3.1 GEN2 controllers on MediaTek chips. The driver supports
 	  multiple USB2.0, USB3.1 GEN2 ports.