// SPDX-License-Identifier: GPL-2.0
/*
 * Copyright (c) 2012 - 2018 Microchip Technology Inc., and its subsidiaries.
 * All rights reserved.
 */

#include <linux/if_ether.h>
#include <linux/ip.h>
#include <net/dsfield.h>
#include "cfg80211.h"
#include "wlan_cfg.h"

#define WAKE_UP_TRIAL_RETRY		10000

static inline bool is_wilc1000(u32 id)
{
	return (id & (~WILC_CHIP_REV_FIELD)) == WILC_1000_BASE_ID;
}

static inline void acquire_bus(struct wilc *wilc, enum bus_acquire acquire)
{
	mutex_lock(&wilc->hif_cs);
	if (acquire == WILC_BUS_ACQUIRE_AND_WAKEUP && wilc->power_save_mode)
		chip_wakeup(wilc);
}

static inline void release_bus(struct wilc *wilc, enum bus_release release)
{
	if (release == WILC_BUS_RELEASE_ALLOW_SLEEP && wilc->power_save_mode)
		chip_allow_sleep(wilc);
	mutex_unlock(&wilc->hif_cs);
}

static void wilc_wlan_txq_remove(struct wilc *wilc, u8 q_num,
				 struct txq_entry_t *tqe)
{
	list_del(&tqe->list);
	wilc->txq_entries -= 1;
	wilc->txq[q_num].count--;
}

static struct txq_entry_t *
wilc_wlan_txq_remove_from_head(struct wilc *wilc, u8 q_num)
{
	struct txq_entry_t *tqe = NULL;
	unsigned long flags;

	spin_lock_irqsave(&wilc->txq_spinlock, flags);

	if (!list_empty(&wilc->txq[q_num].txq_head.list)) {
		tqe = list_first_entry(&wilc->txq[q_num].txq_head.list,
				       struct txq_entry_t, list);
		list_del(&tqe->list);
		wilc->txq_entries -= 1;
		wilc->txq[q_num].count--;
	}
	spin_unlock_irqrestore(&wilc->txq_spinlock, flags);
	return tqe;
}

static void wilc_wlan_txq_add_to_tail(struct net_device *dev, u8 q_num,
				      struct txq_entry_t *tqe)
{
	unsigned long flags;
	struct wilc_vif *vif = netdev_priv(dev);
	struct wilc *wilc = vif->wilc;

	spin_lock_irqsave(&wilc->txq_spinlock, flags);

	list_add_tail(&tqe->list, &wilc->txq[q_num].txq_head.list);
	wilc->txq_entries += 1;
	wilc->txq[q_num].count++;

	spin_unlock_irqrestore(&wilc->txq_spinlock, flags);

	complete(&wilc->txq_event);
}

static void wilc_wlan_txq_add_to_head(struct wilc_vif *vif, u8 q_num,
				      struct txq_entry_t *tqe)
{
	unsigned long flags;
	struct wilc *wilc = vif->wilc;

	mutex_lock(&wilc->txq_add_to_head_cs);

	spin_lock_irqsave(&wilc->txq_spinlock, flags);

	list_add(&tqe->list, &wilc->txq[q_num].txq_head.list);
	wilc->txq_entries += 1;
	wilc->txq[q_num].count++;

	spin_unlock_irqrestore(&wilc->txq_spinlock, flags);
	mutex_unlock(&wilc->txq_add_to_head_cs);
	complete(&wilc->txq_event);
}

#define NOT_TCP_ACK			(-1)

static inline void add_tcp_session(struct wilc_vif *vif, u32 src_prt,
				   u32 dst_prt, u32 seq)
{
	struct tcp_ack_filter *f = &vif->ack_filter;

	if (f->tcp_session < 2 * MAX_TCP_SESSION) {
		f->ack_session_info[f->tcp_session].seq_num = seq;
		f->ack_session_info[f->tcp_session].bigger_ack_num = 0;
		f->ack_session_info[f->tcp_session].src_port = src_prt;
		f->ack_session_info[f->tcp_session].dst_port = dst_prt;
		f->tcp_session++;
	}
}

static inline void update_tcp_session(struct wilc_vif *vif, u32 index, u32 ack)
{
	struct tcp_ack_filter *f = &vif->ack_filter;

	if (index < 2 * MAX_TCP_SESSION &&
	    ack > f->ack_session_info[index].bigger_ack_num)
		f->ack_session_info[index].bigger_ack_num = ack;
}

static inline void add_tcp_pending_ack(struct wilc_vif *vif, u32 ack,
				       u32 session_index,
				       struct txq_entry_t *txqe)
{
	struct tcp_ack_filter *f = &vif->ack_filter;
	u32 i = f->pending_base + f->pending_acks_idx;

	if (i < MAX_PENDING_ACKS) {
		f->pending_acks[i].ack_num = ack;
		f->pending_acks[i].txqe = txqe;
		f->pending_acks[i].session_index = session_index;
		txqe->ack_idx = i;
		f->pending_acks_idx++;
	}
}

static inline void tcp_process(struct net_device *dev, struct txq_entry_t *tqe)
{
	void *buffer = tqe->buffer;
	const struct ethhdr *eth_hdr_ptr = buffer;
	int i;
	unsigned long flags;
	struct wilc_vif *vif = netdev_priv(dev);
	struct wilc *wilc = vif->wilc;
	struct tcp_ack_filter *f = &vif->ack_filter;
	const struct iphdr *ip_hdr_ptr;
	const struct tcphdr *tcp_hdr_ptr;
	u32 ihl, total_length, data_offset;

	spin_lock_irqsave(&wilc->txq_spinlock, flags);

	if (eth_hdr_ptr->h_proto != htons(ETH_P_IP))
		goto out;

	ip_hdr_ptr = buffer + ETH_HLEN;

	if (ip_hdr_ptr->protocol != IPPROTO_TCP)
		goto out;

	ihl = ip_hdr_ptr->ihl << 2;
	tcp_hdr_ptr = buffer + ETH_HLEN + ihl;
	total_length = ntohs(ip_hdr_ptr->tot_len);

	data_offset = tcp_hdr_ptr->doff << 2;
	if (total_length == (ihl + data_offset)) {
		u32 seq_no, ack_no;

		seq_no = ntohl(tcp_hdr_ptr->seq);
		ack_no = ntohl(tcp_hdr_ptr->ack_seq);
		for (i = 0; i < f->tcp_session; i++) {
			u32 j = f->ack_session_info[i].seq_num;

			if (i < 2 * MAX_TCP_SESSION &&
			    j == seq_no) {
				update_tcp_session(vif, i, ack_no);
				break;
			}
		}
		if (i == f->tcp_session)
			add_tcp_session(vif, 0, 0, seq_no);

		add_tcp_pending_ack(vif, ack_no, i, tqe);
	}

out:
	spin_unlock_irqrestore(&wilc->txq_spinlock, flags);
}

static void wilc_wlan_txq_filter_dup_tcp_ack(struct net_device *dev)
{
	struct wilc_vif *vif = netdev_priv(dev);
	struct wilc *wilc = vif->wilc;
	struct tcp_ack_filter *f = &vif->ack_filter;
	u32 i = 0;
	u32 dropped = 0;
	unsigned long flags;

	spin_lock_irqsave(&wilc->txq_spinlock, flags);
	for (i = f->pending_base;
	     i < (f->pending_base + f->pending_acks_idx); i++) {
		u32 index;
		u32 bigger_ack_num;

		if (i >= MAX_PENDING_ACKS)
			break;

		index = f->pending_acks[i].session_index;

		if (index >= 2 * MAX_TCP_SESSION)
			break;

		bigger_ack_num = f->ack_session_info[index].bigger_ack_num;

		if (f->pending_acks[i].ack_num < bigger_ack_num) {
			struct txq_entry_t *tqe;

			tqe = f->pending_acks[i].txqe;
			if (tqe) {
				wilc_wlan_txq_remove(wilc, tqe->q_num, tqe);
				tqe->status = 1;
				if (tqe->tx_complete_func)
					tqe->tx_complete_func(tqe->priv,
							      tqe->status);
				kfree(tqe);
				dropped++;
			}
		}
	}
	f->pending_acks_idx = 0;
	f->tcp_session = 0;

	if (f->pending_base == 0)
		f->pending_base = MAX_TCP_SESSION;
	else
		f->pending_base = 0;

	spin_unlock_irqrestore(&wilc->txq_spinlock, flags);

	while (dropped > 0) {
		wait_for_completion_timeout(&wilc->txq_event,
					    msecs_to_jiffies(1));
		dropped--;
	}
}

void wilc_enable_tcp_ack_filter(struct wilc_vif *vif, bool value)
{
	vif->ack_filter.enabled = value;
}

static int wilc_wlan_txq_add_cfg_pkt(struct wilc_vif *vif, u8 *buffer,
				     u32 buffer_size)
{
	struct txq_entry_t *tqe;
	struct wilc *wilc = vif->wilc;

	netdev_dbg(vif->ndev, "Adding config packet ...\n");
	if (wilc->quit) {
		netdev_dbg(vif->ndev, "Return due to clear function\n");
		complete(&wilc->cfg_event);
		return 0;
	}

	tqe = kmalloc(sizeof(*tqe), GFP_ATOMIC);
	if (!tqe) {
		complete(&wilc->cfg_event);
		return 0;
	}

	tqe->type = WILC_CFG_PKT;
	tqe->buffer = buffer;
	tqe->buffer_size = buffer_size;
	tqe->tx_complete_func = NULL;
	tqe->priv = NULL;
	tqe->q_num = AC_VO_Q;
	tqe->ack_idx = NOT_TCP_ACK;
	tqe->vif = vif;

	wilc_wlan_txq_add_to_head(vif, AC_VO_Q, tqe);

	return 1;
}

static bool is_ac_q_limit(struct wilc *wl, u8 q_num)
{
	u8 factors[NQUEUES] = {1, 1, 1, 1};
	u16 i;
	unsigned long flags;
	struct wilc_tx_queue_status *q = &wl->tx_q_limit;
	u8 end_index;
	u8 q_limit;
	bool ret = false;

	spin_lock_irqsave(&wl->txq_spinlock, flags);
	if (!q->initialized) {
		for (i = 0; i < AC_BUFFER_SIZE; i++)
			q->buffer[i] = i % NQUEUES;

		for (i = 0; i < NQUEUES; i++) {
			q->cnt[i] = AC_BUFFER_SIZE * factors[i] / NQUEUES;
			q->sum += q->cnt[i];
		}
		q->end_index = AC_BUFFER_SIZE - 1;
		q->initialized = 1;
	}

	end_index = q->end_index;
	q->cnt[q->buffer[end_index]] -= factors[q->buffer[end_index]];
	q->cnt[q_num] += factors[q_num];
	q->sum += (factors[q_num] - factors[q->buffer[end_index]]);

	q->buffer[end_index] = q_num;
	if (end_index > 0)
		q->end_index--;
	else
		q->end_index = AC_BUFFER_SIZE - 1;

	if (!q->sum)
		q_limit = 1;
	else
		q_limit = (q->cnt[q_num] * FLOW_CONTROL_UPPER_THRESHOLD / q->sum) + 1;

	if (wl->txq[q_num].count <= q_limit)
		ret = true;

	spin_unlock_irqrestore(&wl->txq_spinlock, flags);

	return ret;
}

static inline u8 ac_classify(struct wilc *wilc, struct sk_buff *skb)
{
	u8 q_num = AC_BE_Q;
	u8 dscp;

	switch (skb->protocol) {
	case htons(ETH_P_IP):
		dscp = ipv4_get_dsfield(ip_hdr(skb)) & 0xfc;
		break;
	case htons(ETH_P_IPV6):
		dscp = ipv6_get_dsfield(ipv6_hdr(skb)) & 0xfc;
		break;
	default:
		return q_num;
	}

	switch (dscp) {
	case 0x08:
	case 0x20:
	case 0x40:
		q_num = AC_BK_Q;
		break;
	case 0x80:
	case 0xA0:
	case 0x28:
		q_num = AC_VI_Q;
		break;
	case 0xC0:
	case 0xD0:
	case 0xE0:
	case 0x88:
	case 0xB8:
		q_num = AC_VO_Q;
		break;
	}

	return q_num;
}

static inline int ac_balance(struct wilc *wl, u8 *ratio)
{
	u8 i, max_count = 0;

	if (!ratio)
		return -EINVAL;

	for (i = 0; i < NQUEUES; i++)
		if (wl->txq[i].fw.count > max_count)
			max_count = wl->txq[i].fw.count;

	for (i = 0; i < NQUEUES; i++)
		ratio[i] = max_count - wl->txq[i].fw.count;

	return 0;
}

static inline void ac_update_fw_ac_pkt_info(struct wilc *wl, u32 reg)
{
	wl->txq[AC_BK_Q].fw.count = FIELD_GET(BK_AC_COUNT_FIELD, reg);
	wl->txq[AC_BE_Q].fw.count = FIELD_GET(BE_AC_COUNT_FIELD, reg);
	wl->txq[AC_VI_Q].fw.count = FIELD_GET(VI_AC_COUNT_FIELD, reg);
	wl->txq[AC_VO_Q].fw.count = FIELD_GET(VO_AC_COUNT_FIELD, reg);

	wl->txq[AC_BK_Q].fw.acm = FIELD_GET(BK_AC_ACM_STAT_FIELD, reg);
	wl->txq[AC_BE_Q].fw.acm = FIELD_GET(BE_AC_ACM_STAT_FIELD, reg);
	wl->txq[AC_VI_Q].fw.acm = FIELD_GET(VI_AC_ACM_STAT_FIELD, reg);
	wl->txq[AC_VO_Q].fw.acm = FIELD_GET(VO_AC_ACM_STAT_FIELD, reg);
}

static inline u8 ac_change(struct wilc *wilc, u8 *ac)
{
	do {
		if (wilc->txq[*ac].fw.acm == 0)
			return 0;
		(*ac)++;
	} while (*ac < NQUEUES);

	return 1;
}

int wilc_wlan_txq_add_net_pkt(struct net_device *dev,
			      struct tx_complete_data *tx_data, u8 *buffer,
			      u32 buffer_size,
			      void (*tx_complete_fn)(void *, int))
{
	struct txq_entry_t *tqe;
	struct wilc_vif *vif = netdev_priv(dev);
	struct wilc *wilc;
	u8 q_num;

	wilc = vif->wilc;

	if (wilc->quit) {
		tx_complete_fn(tx_data, 0);
		return 0;
	}

	if (!wilc->initialized) {
		tx_complete_fn(tx_data, 0);
		return 0;
	}

	tqe = kmalloc(sizeof(*tqe), GFP_ATOMIC);

	if (!tqe) {
		tx_complete_fn(tx_data, 0);
		return 0;
	}
	tqe->type = WILC_NET_PKT;
	tqe->buffer = buffer;
	tqe->buffer_size = buffer_size;
	tqe->tx_complete_func = tx_complete_fn;
	tqe->priv = tx_data;
	tqe->vif = vif;

	q_num = ac_classify(wilc, tx_data->skb);
	tqe->q_num = q_num;
	if (ac_change(wilc, &q_num)) {
		tx_complete_fn(tx_data, 0);
		kfree(tqe);
		return 0;
	}

	if (is_ac_q_limit(wilc, q_num)) {
		tqe->ack_idx = NOT_TCP_ACK;
		if (vif->ack_filter.enabled)
			tcp_process(dev, tqe);
		wilc_wlan_txq_add_to_tail(dev, q_num, tqe);
	} else {
		tx_complete_fn(tx_data, 0);
		kfree(tqe);
	}

	return wilc->txq_entries;
}

int wilc_wlan_txq_add_mgmt_pkt(struct net_device *dev, void *priv, u8 *buffer,
			       u32 buffer_size,
			       void (*tx_complete_fn)(void *, int))
{
	struct txq_entry_t *tqe;
	struct wilc_vif *vif = netdev_priv(dev);
	struct wilc *wilc;

	wilc = vif->wilc;

	if (wilc->quit) {
		tx_complete_fn(priv, 0);
		return 0;
	}

	if (!wilc->initialized) {
		tx_complete_fn(priv, 0);
		return 0;
	}
	tqe = kmalloc(sizeof(*tqe), GFP_ATOMIC);

	if (!tqe) {
		tx_complete_fn(priv, 0);
		return 0;
	}
	tqe->type = WILC_MGMT_PKT;
	tqe->buffer = buffer;
	tqe->buffer_size = buffer_size;
	tqe->tx_complete_func = tx_complete_fn;
	tqe->priv = priv;
	tqe->q_num = AC_BE_Q;
	tqe->ack_idx = NOT_TCP_ACK;
	tqe->vif = vif;
	wilc_wlan_txq_add_to_tail(dev, AC_VO_Q, tqe);
	return 1;
}

static struct txq_entry_t *wilc_wlan_txq_get_first(struct wilc *wilc, u8 q_num)
{
	struct txq_entry_t *tqe = NULL;
	unsigned long flags;

	spin_lock_irqsave(&wilc->txq_spinlock, flags);

	if (!list_empty(&wilc->txq[q_num].txq_head.list))
		tqe = list_first_entry(&wilc->txq[q_num].txq_head.list,
				       struct txq_entry_t, list);

	spin_unlock_irqrestore(&wilc->txq_spinlock, flags);

	return tqe;
}

static struct txq_entry_t *wilc_wlan_txq_get_next(struct wilc *wilc,
						  struct txq_entry_t *tqe,
						  u8 q_num)
{
	unsigned long flags;

	spin_lock_irqsave(&wilc->txq_spinlock, flags);

	if (!list_is_last(&tqe->list, &wilc->txq[q_num].txq_head.list))
		tqe = list_next_entry(tqe, list);
	else
		tqe = NULL;
	spin_unlock_irqrestore(&wilc->txq_spinlock, flags);

	return tqe;
}

static void wilc_wlan_rxq_add(struct wilc *wilc, struct rxq_entry_t *rqe)
{
	if (wilc->quit)
		return;

	mutex_lock(&wilc->rxq_cs);
	list_add_tail(&rqe->list, &wilc->rxq_head.list);
	mutex_unlock(&wilc->rxq_cs);
}

static struct rxq_entry_t *wilc_wlan_rxq_remove(struct wilc *wilc)
{
	struct rxq_entry_t *rqe = NULL;

	mutex_lock(&wilc->rxq_cs);
	if (!list_empty(&wilc->rxq_head.list)) {
		rqe = list_first_entry(&wilc->rxq_head.list, struct rxq_entry_t,
				       list);
		list_del(&rqe->list);
	}
	mutex_unlock(&wilc->rxq_cs);
	return rqe;
}

void chip_allow_sleep(struct wilc *wilc)
{
	u32 reg = 0;
	const struct wilc_hif_func *hif_func = wilc->hif_func;
	u32 wakeup_reg, wakeup_bit;
	u32 to_host_from_fw_reg, to_host_from_fw_bit;
	u32 from_host_to_fw_reg, from_host_to_fw_bit;
	u32 trials = 100;
	int ret;

	if (wilc->io_type == WILC_HIF_SDIO) {
		wakeup_reg = WILC_SDIO_WAKEUP_REG;
		wakeup_bit = WILC_SDIO_WAKEUP_BIT;
		from_host_to_fw_reg = WILC_SDIO_HOST_TO_FW_REG;
		from_host_to_fw_bit = WILC_SDIO_HOST_TO_FW_BIT;
		to_host_from_fw_reg = WILC_SDIO_FW_TO_HOST_REG;
		to_host_from_fw_bit = WILC_SDIO_FW_TO_HOST_BIT;
	} else {
		wakeup_reg = WILC_SPI_WAKEUP_REG;
		wakeup_bit = WILC_SPI_WAKEUP_BIT;
		from_host_to_fw_reg = WILC_SPI_HOST_TO_FW_REG;
		from_host_to_fw_bit = WILC_SPI_HOST_TO_FW_BIT;
		to_host_from_fw_reg = WILC_SPI_FW_TO_HOST_REG;
		to_host_from_fw_bit = WILC_SPI_FW_TO_HOST_BIT;
	}

	while (--trials) {
		ret = hif_func->hif_read_reg(wilc, to_host_from_fw_reg, &reg);
		if (ret)
			return;
		if ((reg & to_host_from_fw_bit) == 0)
			break;
	}
	if (!trials)
		pr_warn("FW not responding\n");

	/* Clear bit 1 */
	ret = hif_func->hif_read_reg(wilc, wakeup_reg, &reg);
	if (ret)
		return;
	if (reg & wakeup_bit) {
		reg &= ~wakeup_bit;
		ret = hif_func->hif_write_reg(wilc, wakeup_reg, reg);
		if (ret)
			return;
	}

	ret = hif_func->hif_read_reg(wilc, from_host_to_fw_reg, &reg);
	if (ret)
		return;
	if (reg & from_host_to_fw_bit) {
		reg &= ~from_host_to_fw_bit;
		ret = hif_func->hif_write_reg(wilc, from_host_to_fw_reg, reg);
		if (ret)
			return;

	}
}
EXPORT_SYMBOL_GPL(chip_allow_sleep);

void chip_wakeup(struct wilc *wilc)
{
	u32 ret = 0;
	u32 clk_status_val = 0, trials = 0;
	u32 wakeup_reg, wakeup_bit;
	u32 clk_status_reg, clk_status_bit;
<<<<<<< HEAD
	u32 to_host_from_fw_reg, to_host_from_fw_bit;
=======
>>>>>>> 754e0b0e
	u32 from_host_to_fw_reg, from_host_to_fw_bit;
	const struct wilc_hif_func *hif_func = wilc->hif_func;

	if (wilc->io_type == WILC_HIF_SDIO) {
		wakeup_reg = WILC_SDIO_WAKEUP_REG;
		wakeup_bit = WILC_SDIO_WAKEUP_BIT;
		clk_status_reg = WILC_SDIO_CLK_STATUS_REG;
		clk_status_bit = WILC_SDIO_CLK_STATUS_BIT;
		from_host_to_fw_reg = WILC_SDIO_HOST_TO_FW_REG;
		from_host_to_fw_bit = WILC_SDIO_HOST_TO_FW_BIT;
<<<<<<< HEAD
		to_host_from_fw_reg = WILC_SDIO_FW_TO_HOST_REG;
		to_host_from_fw_bit = WILC_SDIO_FW_TO_HOST_BIT;
=======
>>>>>>> 754e0b0e
	} else {
		wakeup_reg = WILC_SPI_WAKEUP_REG;
		wakeup_bit = WILC_SPI_WAKEUP_BIT;
		clk_status_reg = WILC_SPI_CLK_STATUS_REG;
		clk_status_bit = WILC_SPI_CLK_STATUS_BIT;
		from_host_to_fw_reg = WILC_SPI_HOST_TO_FW_REG;
		from_host_to_fw_bit = WILC_SPI_HOST_TO_FW_BIT;
<<<<<<< HEAD
		to_host_from_fw_reg = WILC_SPI_FW_TO_HOST_REG;
		to_host_from_fw_bit = WILC_SPI_FW_TO_HOST_BIT;
=======
>>>>>>> 754e0b0e
	}

	/* indicate host wakeup */
	ret = hif_func->hif_write_reg(wilc, from_host_to_fw_reg,
				      from_host_to_fw_bit);
	if (ret)
		return;

	/* Set wake-up bit */
	ret = hif_func->hif_write_reg(wilc, wakeup_reg,
				      wakeup_bit);
	if (ret)
		return;

	while (trials < WAKE_UP_TRIAL_RETRY) {
		ret = hif_func->hif_read_reg(wilc, clk_status_reg,
					     &clk_status_val);
		if (ret) {
			pr_err("Bus error %d %x\n", ret, clk_status_val);
			return;
		}
		if (clk_status_val & clk_status_bit)
			break;

		trials++;
<<<<<<< HEAD
	}
	if (trials >= WAKE_UP_TRIAL_RETRY) {
		pr_err("Failed to wake-up the chip\n");
		return;
	}
=======
	}
	if (trials >= WAKE_UP_TRIAL_RETRY) {
		pr_err("Failed to wake-up the chip\n");
		return;
	}
>>>>>>> 754e0b0e
	/* Sometimes spi fail to read clock regs after reading
	 * writing clockless registers
	 */
	if (wilc->io_type == WILC_HIF_SPI)
		wilc->hif_func->hif_reset(wilc);
}
EXPORT_SYMBOL_GPL(chip_wakeup);

void host_wakeup_notify(struct wilc *wilc)
{
	acquire_bus(wilc, WILC_BUS_ACQUIRE_ONLY);
	wilc->hif_func->hif_write_reg(wilc, WILC_CORTUS_INTERRUPT_2, 1);
	release_bus(wilc, WILC_BUS_RELEASE_ONLY);
}
EXPORT_SYMBOL_GPL(host_wakeup_notify);

void host_sleep_notify(struct wilc *wilc)
{
	acquire_bus(wilc, WILC_BUS_ACQUIRE_ONLY);
	wilc->hif_func->hif_write_reg(wilc, WILC_CORTUS_INTERRUPT_1, 1);
	release_bus(wilc, WILC_BUS_RELEASE_ONLY);
}
EXPORT_SYMBOL_GPL(host_sleep_notify);

int wilc_wlan_handle_txq(struct wilc *wilc, u32 *txq_count)
{
	int i, entries = 0;
	u8 k, ac;
	u32 sum;
	u32 reg;
	u8 ac_desired_ratio[NQUEUES] = {0, 0, 0, 0};
	u8 ac_preserve_ratio[NQUEUES] = {1, 1, 1, 1};
	u8 *num_pkts_to_add;
	u8 vmm_entries_ac[WILC_VMM_TBL_SIZE];
	u32 offset = 0;
	bool max_size_over = 0, ac_exist = 0;
	int vmm_sz = 0;
	struct txq_entry_t *tqe_q[NQUEUES];
	int ret = 0;
	int counter;
	int timeout;
	u32 vmm_table[WILC_VMM_TBL_SIZE];
	u8 ac_pkt_num_to_chip[NQUEUES] = {0, 0, 0, 0};
	const struct wilc_hif_func *func;
	int srcu_idx;
	u8 *txb = wilc->tx_buffer;
	struct wilc_vif *vif;

	if (wilc->quit)
		goto out_update_cnt;

	if (ac_balance(wilc, ac_desired_ratio))
		return -EINVAL;

	mutex_lock(&wilc->txq_add_to_head_cs);

	srcu_idx = srcu_read_lock(&wilc->srcu);
	list_for_each_entry_rcu(vif, &wilc->vif_list, list)
		wilc_wlan_txq_filter_dup_tcp_ack(vif->ndev);
	srcu_read_unlock(&wilc->srcu, srcu_idx);

	for (ac = 0; ac < NQUEUES; ac++)
		tqe_q[ac] = wilc_wlan_txq_get_first(wilc, ac);

	i = 0;
	sum = 0;
	max_size_over = 0;
	num_pkts_to_add = ac_desired_ratio;
	do {
		ac_exist = 0;
		for (ac = 0; (ac < NQUEUES) && (!max_size_over); ac++) {
			if (!tqe_q[ac])
				continue;

			ac_exist = 1;
			for (k = 0; (k < num_pkts_to_add[ac]) &&
			     (!max_size_over) && tqe_q[ac]; k++) {
				if (i >= (WILC_VMM_TBL_SIZE - 1)) {
					max_size_over = 1;
					break;
				}

				if (tqe_q[ac]->type == WILC_CFG_PKT)
					vmm_sz = ETH_CONFIG_PKT_HDR_OFFSET;
				else if (tqe_q[ac]->type == WILC_NET_PKT)
					vmm_sz = ETH_ETHERNET_HDR_OFFSET;
				else
					vmm_sz = HOST_HDR_OFFSET;

				vmm_sz += tqe_q[ac]->buffer_size;
				vmm_sz = ALIGN(vmm_sz, 4);

				if ((sum + vmm_sz) > WILC_TX_BUFF_SIZE) {
					max_size_over = 1;
					break;
				}
				vmm_table[i] = vmm_sz / 4;
				if (tqe_q[ac]->type == WILC_CFG_PKT)
					vmm_table[i] |= BIT(10);

				cpu_to_le32s(&vmm_table[i]);
				vmm_entries_ac[i] = ac;

				i++;
				sum += vmm_sz;
				tqe_q[ac] = wilc_wlan_txq_get_next(wilc,
								   tqe_q[ac],
								   ac);
			}
		}
		num_pkts_to_add = ac_preserve_ratio;
	} while (!max_size_over && ac_exist);

	if (i == 0)
		goto out_unlock;
	vmm_table[i] = 0x0;

	acquire_bus(wilc, WILC_BUS_ACQUIRE_AND_WAKEUP);
	counter = 0;
	func = wilc->hif_func;
	do {
		ret = func->hif_read_reg(wilc, WILC_HOST_TX_CTRL, &reg);
		if (ret)
			break;

		if ((reg & 0x1) == 0) {
			ac_update_fw_ac_pkt_info(wilc, reg);
			break;
		}

		counter++;
		if (counter > 200) {
			counter = 0;
			ret = func->hif_write_reg(wilc, WILC_HOST_TX_CTRL, 0);
			break;
		}
	} while (!wilc->quit);

	if (ret)
		goto out_release_bus;

	timeout = 200;
	do {
		ret = func->hif_block_tx(wilc,
					 WILC_VMM_TBL_RX_SHADOW_BASE,
					 (u8 *)vmm_table,
					 ((i + 1) * 4));
		if (ret)
			break;

		ret = func->hif_write_reg(wilc, WILC_HOST_VMM_CTL, 0x2);
		if (ret)
			break;

		do {
			ret = func->hif_read_reg(wilc, WILC_HOST_VMM_CTL, &reg);
			if (ret)
				break;
			if (FIELD_GET(WILC_VMM_ENTRY_AVAILABLE, reg)) {
				entries = FIELD_GET(WILC_VMM_ENTRY_COUNT, reg);
				break;
			}
		} while (--timeout);
		if (timeout <= 0) {
			ret = func->hif_write_reg(wilc, WILC_HOST_VMM_CTL, 0x0);
			break;
		}

		if (ret)
			break;

		if (entries == 0) {
			ret = func->hif_read_reg(wilc, WILC_HOST_TX_CTRL, &reg);
			if (ret)
				break;
			reg &= ~BIT(0);
			ret = func->hif_write_reg(wilc, WILC_HOST_TX_CTRL, reg);
		}
	} while (0);

	if (ret)
		goto out_release_bus;

	if (entries == 0) {
		/*
		 * No VMM space available in firmware so retry to transmit
		 * the packet from tx queue.
		 */
		ret = WILC_VMM_ENTRY_FULL_RETRY;
		goto out_release_bus;
	}

	release_bus(wilc, WILC_BUS_RELEASE_ALLOW_SLEEP);

	offset = 0;
	i = 0;
	do {
		struct txq_entry_t *tqe;
		u32 header, buffer_offset;
		char *bssid;
		u8 mgmt_ptk = 0;

		tqe = wilc_wlan_txq_remove_from_head(wilc, vmm_entries_ac[i]);
		ac_pkt_num_to_chip[vmm_entries_ac[i]]++;
		if (!tqe)
			break;

		vif = tqe->vif;
		if (vmm_table[i] == 0)
			break;

		le32_to_cpus(&vmm_table[i]);
		vmm_sz = FIELD_GET(WILC_VMM_BUFFER_SIZE, vmm_table[i]);
		vmm_sz *= 4;

		if (tqe->type == WILC_MGMT_PKT)
			mgmt_ptk = 1;

		header = (FIELD_PREP(WILC_VMM_HDR_TYPE, tqe->type) |
			  FIELD_PREP(WILC_VMM_HDR_MGMT_FIELD, mgmt_ptk) |
			  FIELD_PREP(WILC_VMM_HDR_PKT_SIZE, tqe->buffer_size) |
			  FIELD_PREP(WILC_VMM_HDR_BUFF_SIZE, vmm_sz));

		cpu_to_le32s(&header);
		memcpy(&txb[offset], &header, 4);
		if (tqe->type == WILC_CFG_PKT) {
			buffer_offset = ETH_CONFIG_PKT_HDR_OFFSET;
		} else if (tqe->type == WILC_NET_PKT) {
			int prio = tqe->q_num;

			bssid = tqe->vif->bssid;
			buffer_offset = ETH_ETHERNET_HDR_OFFSET;
			memcpy(&txb[offset + 4], &prio, sizeof(prio));
			memcpy(&txb[offset + 8], bssid, 6);
		} else {
			buffer_offset = HOST_HDR_OFFSET;
		}

		memcpy(&txb[offset + buffer_offset],
		       tqe->buffer, tqe->buffer_size);
		offset += vmm_sz;
		i++;
		tqe->status = 1;
		if (tqe->tx_complete_func)
			tqe->tx_complete_func(tqe->priv, tqe->status);
		if (tqe->ack_idx != NOT_TCP_ACK &&
		    tqe->ack_idx < MAX_PENDING_ACKS)
			vif->ack_filter.pending_acks[tqe->ack_idx].txqe = NULL;
		kfree(tqe);
	} while (--entries);
	for (i = 0; i < NQUEUES; i++)
		wilc->txq[i].fw.count += ac_pkt_num_to_chip[i];

	acquire_bus(wilc, WILC_BUS_ACQUIRE_AND_WAKEUP);

	ret = func->hif_clear_int_ext(wilc, ENABLE_TX_VMM);
	if (ret)
		goto out_release_bus;

	ret = func->hif_block_tx_ext(wilc, 0, txb, offset);

out_release_bus:
	release_bus(wilc, WILC_BUS_RELEASE_ALLOW_SLEEP);

out_unlock:
	mutex_unlock(&wilc->txq_add_to_head_cs);

out_update_cnt:
	*txq_count = wilc->txq_entries;
	return ret;
}

static void wilc_wlan_handle_rx_buff(struct wilc *wilc, u8 *buffer, int size)
{
	int offset = 0;
	u32 header;
	u32 pkt_len, pkt_offset, tp_len;
	int is_cfg_packet;
	u8 *buff_ptr;

	do {
		buff_ptr = buffer + offset;
		header = get_unaligned_le32(buff_ptr);

		is_cfg_packet = FIELD_GET(WILC_PKT_HDR_CONFIG_FIELD, header);
		pkt_offset = FIELD_GET(WILC_PKT_HDR_OFFSET_FIELD, header);
		tp_len = FIELD_GET(WILC_PKT_HDR_TOTAL_LEN_FIELD, header);
		pkt_len = FIELD_GET(WILC_PKT_HDR_LEN_FIELD, header);

		if (pkt_len == 0 || tp_len == 0)
			break;

		if (pkt_offset & IS_MANAGMEMENT) {
			buff_ptr += HOST_HDR_OFFSET;
			wilc_wfi_mgmt_rx(wilc, buff_ptr, pkt_len);
		} else {
			if (!is_cfg_packet) {
				wilc_frmw_to_host(wilc, buff_ptr, pkt_len,
						  pkt_offset);
			} else {
				struct wilc_cfg_rsp rsp;

				buff_ptr += pkt_offset;

				wilc_wlan_cfg_indicate_rx(wilc, buff_ptr,
							  pkt_len,
							  &rsp);
				if (rsp.type == WILC_CFG_RSP) {
					if (wilc->cfg_seq_no == rsp.seq_no)
						complete(&wilc->cfg_event);
				} else if (rsp.type == WILC_CFG_RSP_STATUS) {
					wilc_mac_indicate(wilc);
				}
			}
		}
		offset += tp_len;
	} while (offset < size);
}

static void wilc_wlan_handle_rxq(struct wilc *wilc)
{
	int size;
	u8 *buffer;
	struct rxq_entry_t *rqe;

	while (!wilc->quit) {
		rqe = wilc_wlan_rxq_remove(wilc);
		if (!rqe)
			break;

		buffer = rqe->buffer;
		size = rqe->buffer_size;
		wilc_wlan_handle_rx_buff(wilc, buffer, size);

		kfree(rqe);
	}
	if (wilc->quit)
		complete(&wilc->cfg_event);
}

static void wilc_unknown_isr_ext(struct wilc *wilc)
{
	wilc->hif_func->hif_clear_int_ext(wilc, 0);
}

static void wilc_wlan_handle_isr_ext(struct wilc *wilc, u32 int_status)
{
	u32 offset = wilc->rx_buffer_offset;
	u8 *buffer = NULL;
	u32 size;
	u32 retries = 0;
	int ret = 0;
	struct rxq_entry_t *rqe;

	size = FIELD_GET(WILC_INTERRUPT_DATA_SIZE, int_status) << 2;

	while (!size && retries < 10) {
		wilc->hif_func->hif_read_size(wilc, &size);
		size = FIELD_GET(WILC_INTERRUPT_DATA_SIZE, size) << 2;
		retries++;
	}

	if (size <= 0)
		return;

	if (WILC_RX_BUFF_SIZE - offset < size)
		offset = 0;

	buffer = &wilc->rx_buffer[offset];

	wilc->hif_func->hif_clear_int_ext(wilc, DATA_INT_CLR | ENABLE_RX_VMM);
	ret = wilc->hif_func->hif_block_rx_ext(wilc, 0, buffer, size);
	if (ret)
		return;

	offset += size;
	wilc->rx_buffer_offset = offset;
	rqe = kmalloc(sizeof(*rqe), GFP_KERNEL);
	if (!rqe)
		return;

	rqe->buffer = buffer;
	rqe->buffer_size = size;
	wilc_wlan_rxq_add(wilc, rqe);
	wilc_wlan_handle_rxq(wilc);
}

void wilc_handle_isr(struct wilc *wilc)
{
	u32 int_status;

	acquire_bus(wilc, WILC_BUS_ACQUIRE_AND_WAKEUP);
	wilc->hif_func->hif_read_int(wilc, &int_status);

	if (int_status & DATA_INT_EXT)
		wilc_wlan_handle_isr_ext(wilc, int_status);

	if (!(int_status & (ALL_INT_EXT)))
		wilc_unknown_isr_ext(wilc);

	release_bus(wilc, WILC_BUS_RELEASE_ALLOW_SLEEP);
}
EXPORT_SYMBOL_GPL(wilc_handle_isr);

int wilc_wlan_firmware_download(struct wilc *wilc, const u8 *buffer,
				u32 buffer_size)
{
	u32 offset;
	u32 addr, size, size2, blksz;
	u8 *dma_buffer;
	int ret = 0;
	u32 reg = 0;

	blksz = BIT(12);

	dma_buffer = kmalloc(blksz, GFP_KERNEL);
	if (!dma_buffer)
		return -EIO;

	offset = 0;
	pr_debug("%s: Downloading firmware size = %d\n", __func__, buffer_size);

	acquire_bus(wilc, WILC_BUS_ACQUIRE_AND_WAKEUP);

	wilc->hif_func->hif_read_reg(wilc, WILC_GLB_RESET_0, &reg);
	reg &= ~BIT(10);
	ret = wilc->hif_func->hif_write_reg(wilc, WILC_GLB_RESET_0, reg);
	wilc->hif_func->hif_read_reg(wilc, WILC_GLB_RESET_0, &reg);
	if (reg & BIT(10))
		pr_err("%s: Failed to reset\n", __func__);

	release_bus(wilc, WILC_BUS_RELEASE_ONLY);
	do {
		addr = get_unaligned_le32(&buffer[offset]);
		size = get_unaligned_le32(&buffer[offset + 4]);
		acquire_bus(wilc, WILC_BUS_ACQUIRE_AND_WAKEUP);
		offset += 8;
		while (((int)size) && (offset < buffer_size)) {
			if (size <= blksz)
				size2 = size;
			else
				size2 = blksz;

			memcpy(dma_buffer, &buffer[offset], size2);
			ret = wilc->hif_func->hif_block_tx(wilc, addr,
							   dma_buffer, size2);
			if (ret)
				break;

			addr += size2;
			offset += size2;
			size -= size2;
		}
		release_bus(wilc, WILC_BUS_RELEASE_ALLOW_SLEEP);

		if (ret) {
			pr_err("%s Bus error\n", __func__);
			goto fail;
		}
		pr_debug("%s Offset = %d\n", __func__, offset);
	} while (offset < buffer_size);

fail:

	kfree(dma_buffer);

	return ret;
}

int wilc_wlan_start(struct wilc *wilc)
{
	u32 reg = 0;
	int ret;
	u32 chipid;

	if (wilc->io_type == WILC_HIF_SDIO) {
		reg = 0;
		reg |= BIT(3);
	} else if (wilc->io_type == WILC_HIF_SPI) {
		reg = 1;
	}
	acquire_bus(wilc, WILC_BUS_ACQUIRE_ONLY);
	ret = wilc->hif_func->hif_write_reg(wilc, WILC_VMM_CORE_CFG, reg);
	if (ret)
		goto release;

	reg = 0;
	if (wilc->io_type == WILC_HIF_SDIO && wilc->dev_irq_num)
		reg |= WILC_HAVE_SDIO_IRQ_GPIO;

	ret = wilc->hif_func->hif_write_reg(wilc, WILC_GP_REG_1, reg);
	if (ret)
		goto release;

	wilc->hif_func->hif_sync_ext(wilc, NUM_INT_EXT);

	ret = wilc->hif_func->hif_read_reg(wilc, WILC_CHIPID, &chipid);
	if (ret)
		goto release;

	wilc->hif_func->hif_read_reg(wilc, WILC_GLB_RESET_0, &reg);
	if ((reg & BIT(10)) == BIT(10)) {
		reg &= ~BIT(10);
		wilc->hif_func->hif_write_reg(wilc, WILC_GLB_RESET_0, reg);
		wilc->hif_func->hif_read_reg(wilc, WILC_GLB_RESET_0, &reg);
	}

	reg |= BIT(10);
	ret = wilc->hif_func->hif_write_reg(wilc, WILC_GLB_RESET_0, reg);
	wilc->hif_func->hif_read_reg(wilc, WILC_GLB_RESET_0, &reg);

release:
	release_bus(wilc, WILC_BUS_RELEASE_ONLY);
	return ret;
}

int wilc_wlan_stop(struct wilc *wilc, struct wilc_vif *vif)
{
	u32 reg = 0;
	int ret;

	acquire_bus(wilc, WILC_BUS_ACQUIRE_AND_WAKEUP);

	ret = wilc->hif_func->hif_read_reg(wilc, WILC_GP_REG_0, &reg);
	if (ret) {
		netdev_err(vif->ndev, "Error while reading reg\n");
		goto release;
	}

	ret = wilc->hif_func->hif_write_reg(wilc, WILC_GP_REG_0,
					(reg | WILC_ABORT_REQ_BIT));
	if (ret) {
		netdev_err(vif->ndev, "Error while writing reg\n");
		goto release;
	}

	ret = wilc->hif_func->hif_read_reg(wilc, WILC_FW_HOST_COMM, &reg);
	if (ret) {
		netdev_err(vif->ndev, "Error while reading reg\n");
		goto release;
	}
	reg = BIT(0);

	ret = wilc->hif_func->hif_write_reg(wilc, WILC_FW_HOST_COMM, reg);
	if (ret) {
		netdev_err(vif->ndev, "Error while writing reg\n");
		goto release;
	}

	ret = 0;
release:
	/* host comm is disabled - we can't issue sleep command anymore: */
	release_bus(wilc, WILC_BUS_RELEASE_ONLY);

	return ret;
}

void wilc_wlan_cleanup(struct net_device *dev)
{
	struct txq_entry_t *tqe;
	struct rxq_entry_t *rqe;
	u8 ac;
	struct wilc_vif *vif = netdev_priv(dev);
	struct wilc *wilc = vif->wilc;

	wilc->quit = 1;
	for (ac = 0; ac < NQUEUES; ac++) {
		while ((tqe = wilc_wlan_txq_remove_from_head(wilc, ac))) {
			if (tqe->tx_complete_func)
				tqe->tx_complete_func(tqe->priv, 0);
			kfree(tqe);
		}
	}

	while ((rqe = wilc_wlan_rxq_remove(wilc)))
		kfree(rqe);

	kfree(wilc->rx_buffer);
	wilc->rx_buffer = NULL;
	kfree(wilc->tx_buffer);
	wilc->tx_buffer = NULL;
	wilc->hif_func->hif_deinit(wilc);
}

static int wilc_wlan_cfg_commit(struct wilc_vif *vif, int type,
				u32 drv_handler)
{
	struct wilc *wilc = vif->wilc;
	struct wilc_cfg_frame *cfg = &wilc->cfg_frame;
	int t_len = wilc->cfg_frame_offset + sizeof(struct wilc_cfg_cmd_hdr);

	if (type == WILC_CFG_SET)
		cfg->hdr.cmd_type = 'W';
	else
		cfg->hdr.cmd_type = 'Q';

	cfg->hdr.seq_no = wilc->cfg_seq_no % 256;
	cfg->hdr.total_len = cpu_to_le16(t_len);
	cfg->hdr.driver_handler = cpu_to_le32(drv_handler);
	wilc->cfg_seq_no = cfg->hdr.seq_no;

	if (!wilc_wlan_txq_add_cfg_pkt(vif, (u8 *)&cfg->hdr, t_len))
		return -1;

	return 0;
}

int wilc_wlan_cfg_set(struct wilc_vif *vif, int start, u16 wid, u8 *buffer,
		      u32 buffer_size, int commit, u32 drv_handler)
{
	u32 offset;
	int ret_size;
	struct wilc *wilc = vif->wilc;

	mutex_lock(&wilc->cfg_cmd_lock);

	if (start)
		wilc->cfg_frame_offset = 0;

	offset = wilc->cfg_frame_offset;
	ret_size = wilc_wlan_cfg_set_wid(wilc->cfg_frame.frame, offset,
					 wid, buffer, buffer_size);
	offset += ret_size;
	wilc->cfg_frame_offset = offset;

	if (!commit) {
		mutex_unlock(&wilc->cfg_cmd_lock);
		return ret_size;
	}

	netdev_dbg(vif->ndev, "%s: seqno[%d]\n", __func__, wilc->cfg_seq_no);

	if (wilc_wlan_cfg_commit(vif, WILC_CFG_SET, drv_handler))
		ret_size = 0;

	if (!wait_for_completion_timeout(&wilc->cfg_event,
					 WILC_CFG_PKTS_TIMEOUT)) {
		netdev_dbg(vif->ndev, "%s: Timed Out\n", __func__);
		ret_size = 0;
	}

	wilc->cfg_frame_offset = 0;
	wilc->cfg_seq_no += 1;
	mutex_unlock(&wilc->cfg_cmd_lock);

	return ret_size;
}

int wilc_wlan_cfg_get(struct wilc_vif *vif, int start, u16 wid, int commit,
		      u32 drv_handler)
{
	u32 offset;
	int ret_size;
	struct wilc *wilc = vif->wilc;

	mutex_lock(&wilc->cfg_cmd_lock);

	if (start)
		wilc->cfg_frame_offset = 0;

	offset = wilc->cfg_frame_offset;
	ret_size = wilc_wlan_cfg_get_wid(wilc->cfg_frame.frame, offset, wid);
	offset += ret_size;
	wilc->cfg_frame_offset = offset;

	if (!commit) {
		mutex_unlock(&wilc->cfg_cmd_lock);
		return ret_size;
	}

	if (wilc_wlan_cfg_commit(vif, WILC_CFG_QUERY, drv_handler))
		ret_size = 0;

	if (!wait_for_completion_timeout(&wilc->cfg_event,
					 WILC_CFG_PKTS_TIMEOUT)) {
		netdev_dbg(vif->ndev, "%s: Timed Out\n", __func__);
		ret_size = 0;
	}
	wilc->cfg_frame_offset = 0;
	wilc->cfg_seq_no += 1;
	mutex_unlock(&wilc->cfg_cmd_lock);

	return ret_size;
}

int wilc_send_config_pkt(struct wilc_vif *vif, u8 mode, struct wid *wids,
			 u32 count)
{
	int i;
	int ret = 0;
	u32 drv = wilc_get_vif_idx(vif);

	if (mode == WILC_GET_CFG) {
		for (i = 0; i < count; i++) {
			if (!wilc_wlan_cfg_get(vif, !i,
					       wids[i].id,
					       (i == count - 1),
					       drv)) {
				ret = -ETIMEDOUT;
				break;
			}
		}
		for (i = 0; i < count; i++) {
			wids[i].size = wilc_wlan_cfg_get_val(vif->wilc,
							     wids[i].id,
							     wids[i].val,
							     wids[i].size);
		}
	} else if (mode == WILC_SET_CFG) {
		for (i = 0; i < count; i++) {
			if (!wilc_wlan_cfg_set(vif, !i,
					       wids[i].id,
					       wids[i].val,
					       wids[i].size,
					       (i == count - 1),
					       drv)) {
				ret = -ETIMEDOUT;
				break;
			}
		}
	}

	return ret;
}

static int init_chip(struct net_device *dev)
{
	u32 chipid;
	u32 reg;
	int ret = 0;
	struct wilc_vif *vif = netdev_priv(dev);
	struct wilc *wilc = vif->wilc;

	acquire_bus(wilc, WILC_BUS_ACQUIRE_ONLY);

	chipid = wilc_get_chipid(wilc, true);

	if ((chipid & 0xfff) != 0xa0) {
		ret = wilc->hif_func->hif_read_reg(wilc,
						   WILC_CORTUS_RESET_MUX_SEL,
						   &reg);
		if (ret) {
			netdev_err(dev, "fail read reg 0x1118\n");
			goto release;
		}
		reg |= BIT(0);
		ret = wilc->hif_func->hif_write_reg(wilc,
						    WILC_CORTUS_RESET_MUX_SEL,
						    reg);
		if (ret) {
			netdev_err(dev, "fail write reg 0x1118\n");
			goto release;
		}
		ret = wilc->hif_func->hif_write_reg(wilc,
						    WILC_CORTUS_BOOT_REGISTER,
						    WILC_CORTUS_BOOT_FROM_IRAM);
		if (ret) {
			netdev_err(dev, "fail write reg 0xc0000\n");
			goto release;
		}
	}

release:
	release_bus(wilc, WILC_BUS_RELEASE_ONLY);

	return ret;
}

u32 wilc_get_chipid(struct wilc *wilc, bool update)
{
	u32 chipid = 0;
	u32 rfrevid = 0;

	if (wilc->chipid == 0 || update) {
		wilc->hif_func->hif_read_reg(wilc, WILC_CHIPID, &chipid);
		wilc->hif_func->hif_read_reg(wilc, WILC_RF_REVISION_ID,
					     &rfrevid);
		if (!is_wilc1000(chipid)) {
			wilc->chipid = 0;
			return wilc->chipid;
		}
		if (chipid == WILC_1000_BASE_ID_2A) { /* 0x1002A0 */
			if (rfrevid != 0x1)
				chipid = WILC_1000_BASE_ID_2A_REV1;
		} else if (chipid == WILC_1000_BASE_ID_2B) { /* 0x1002B0 */
			if (rfrevid == 0x4)
				chipid = WILC_1000_BASE_ID_2B_REV1;
			else if (rfrevid != 0x3)
				chipid = WILC_1000_BASE_ID_2B_REV2;
		}

		wilc->chipid = chipid;
	}
	return wilc->chipid;
}

int wilc_wlan_init(struct net_device *dev)
{
	int ret = 0;
	struct wilc_vif *vif = netdev_priv(dev);
	struct wilc *wilc;

	wilc = vif->wilc;

	wilc->quit = 0;

	if (wilc->hif_func->hif_init(wilc, false)) {
		ret = -EIO;
		goto fail;
	}

	if (!wilc->tx_buffer)
		wilc->tx_buffer = kmalloc(WILC_TX_BUFF_SIZE, GFP_KERNEL);

	if (!wilc->tx_buffer) {
		ret = -ENOBUFS;
		goto fail;
	}

	if (!wilc->rx_buffer)
		wilc->rx_buffer = kmalloc(WILC_RX_BUFF_SIZE, GFP_KERNEL);

	if (!wilc->rx_buffer) {
		ret = -ENOBUFS;
		goto fail;
	}

	if (init_chip(dev)) {
		ret = -EIO;
		goto fail;
	}

	return 0;

fail:

	kfree(wilc->rx_buffer);
	wilc->rx_buffer = NULL;
	kfree(wilc->tx_buffer);
	wilc->tx_buffer = NULL;

	return ret;
}<|MERGE_RESOLUTION|>--- conflicted
+++ resolved
@@ -626,10 +626,6 @@
 	u32 clk_status_val = 0, trials = 0;
 	u32 wakeup_reg, wakeup_bit;
 	u32 clk_status_reg, clk_status_bit;
-<<<<<<< HEAD
-	u32 to_host_from_fw_reg, to_host_from_fw_bit;
-=======
->>>>>>> 754e0b0e
 	u32 from_host_to_fw_reg, from_host_to_fw_bit;
 	const struct wilc_hif_func *hif_func = wilc->hif_func;
 
@@ -640,11 +636,6 @@
 		clk_status_bit = WILC_SDIO_CLK_STATUS_BIT;
 		from_host_to_fw_reg = WILC_SDIO_HOST_TO_FW_REG;
 		from_host_to_fw_bit = WILC_SDIO_HOST_TO_FW_BIT;
-<<<<<<< HEAD
-		to_host_from_fw_reg = WILC_SDIO_FW_TO_HOST_REG;
-		to_host_from_fw_bit = WILC_SDIO_FW_TO_HOST_BIT;
-=======
->>>>>>> 754e0b0e
 	} else {
 		wakeup_reg = WILC_SPI_WAKEUP_REG;
 		wakeup_bit = WILC_SPI_WAKEUP_BIT;
@@ -652,11 +643,6 @@
 		clk_status_bit = WILC_SPI_CLK_STATUS_BIT;
 		from_host_to_fw_reg = WILC_SPI_HOST_TO_FW_REG;
 		from_host_to_fw_bit = WILC_SPI_HOST_TO_FW_BIT;
-<<<<<<< HEAD
-		to_host_from_fw_reg = WILC_SPI_FW_TO_HOST_REG;
-		to_host_from_fw_bit = WILC_SPI_FW_TO_HOST_BIT;
-=======
->>>>>>> 754e0b0e
 	}
 
 	/* indicate host wakeup */
@@ -682,19 +668,11 @@
 			break;
 
 		trials++;
-<<<<<<< HEAD
 	}
 	if (trials >= WAKE_UP_TRIAL_RETRY) {
 		pr_err("Failed to wake-up the chip\n");
 		return;
 	}
-=======
-	}
-	if (trials >= WAKE_UP_TRIAL_RETRY) {
-		pr_err("Failed to wake-up the chip\n");
-		return;
-	}
->>>>>>> 754e0b0e
 	/* Sometimes spi fail to read clock regs after reading
 	 * writing clockless registers
 	 */
