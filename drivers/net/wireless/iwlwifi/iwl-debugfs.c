--- conflicted
+++ resolved
@@ -238,15 +238,6 @@
 		device_format = true;
 		len = 4;
 	}
-<<<<<<< HEAD
-	len = priv->dbgfs_sram_len;
-
-	if (len == -4) {
-		device_format = true;
-		len = 4;
-	}
-=======
->>>>>>> d762f438
 
 	bufsz =  50 + len * 4;
 	buf = kmalloc(bufsz, GFP_KERNEL);
@@ -2682,16 +2673,8 @@
 	DEBUGFS_ADD_FILE(status, dir_data, S_IRUSR);
 	DEBUGFS_ADD_FILE(interrupt, dir_data, S_IWUSR | S_IRUSR);
 	DEBUGFS_ADD_FILE(qos, dir_data, S_IRUSR);
-<<<<<<< HEAD
-	if (!priv->cfg->base_params->broken_powersave) {
-		DEBUGFS_ADD_FILE(sleep_level_override, dir_data,
-				 S_IWUSR | S_IRUSR);
-		DEBUGFS_ADD_FILE(current_sleep_command, dir_data, S_IRUSR);
-	}
-=======
 	DEBUGFS_ADD_FILE(sleep_level_override, dir_data, S_IWUSR | S_IRUSR);
 	DEBUGFS_ADD_FILE(current_sleep_command, dir_data, S_IRUSR);
->>>>>>> d762f438
 	DEBUGFS_ADD_FILE(thermal_throttling, dir_data, S_IRUSR);
 	DEBUGFS_ADD_FILE(disable_ht40, dir_data, S_IWUSR | S_IRUSR);
 	DEBUGFS_ADD_FILE(rx_statistics, dir_debug, S_IRUSR);
@@ -2714,21 +2697,10 @@
 		DEBUGFS_ADD_FILE(txfifo_flush, dir_debug, S_IWUSR);
 	DEBUGFS_ADD_FILE(protection_mode, dir_debug, S_IWUSR | S_IRUSR);
 
-<<<<<<< HEAD
-	if (priv->cfg->base_params->sensitivity_calib_by_driver)
-		DEBUGFS_ADD_FILE(sensitivity, dir_debug, S_IRUSR);
-	if (priv->cfg->base_params->chain_noise_calib_by_driver)
-		DEBUGFS_ADD_FILE(chain_noise, dir_debug, S_IRUSR);
-	if (priv->cfg->base_params->ucode_tracing)
-		DEBUGFS_ADD_FILE(ucode_tracing, dir_debug, S_IWUSR | S_IRUSR);
-	if (iwl_bt_statistics(priv))
-		DEBUGFS_ADD_FILE(ucode_bt_stats, dir_debug, S_IRUSR);
-=======
 	DEBUGFS_ADD_FILE(sensitivity, dir_debug, S_IRUSR);
 	DEBUGFS_ADD_FILE(chain_noise, dir_debug, S_IRUSR);
 	DEBUGFS_ADD_FILE(ucode_tracing, dir_debug, S_IWUSR | S_IRUSR);
 	DEBUGFS_ADD_FILE(ucode_bt_stats, dir_debug, S_IRUSR);
->>>>>>> d762f438
 	DEBUGFS_ADD_FILE(reply_tx_error, dir_debug, S_IRUSR);
 	DEBUGFS_ADD_FILE(rxon_flags, dir_debug, S_IWUSR);
 	DEBUGFS_ADD_FILE(rxon_filter_flags, dir_debug, S_IWUSR);
