/*
 * Copyright (C) 2003 - 2009 NetXen, Inc.
 * All rights reserved.
 *
 * This program is free software; you can redistribute it and/or
 * modify it under the terms of the GNU General Public License
 * as published by the Free Software Foundation; either version 2
 * of the License, or (at your option) any later version.
 *
 * This program is distributed in the hope that it will be useful, but
 * WITHOUT ANY WARRANTY; without even the implied warranty of
 * MERCHANTABILITY or FITNESS FOR A PARTICULAR PURPOSE.  See the
 * GNU General Public License for more details.
 *
 * You should have received a copy of the GNU General Public License
 * along with this program; if not, write to the Free Software
 * Foundation, Inc., 59 Temple Place - Suite 330, Boston,
 * MA  02111-1307, USA.
 *
 * The full GNU General Public License is included in this distribution
 * in the file called LICENSE.
 *
 * Contact Information:
 *    info@netxen.com
 * NetXen Inc,
 * 18922 Forge Drive
 * Cupertino, CA 95014-0701
 *
 */

#include "netxen_nic.h"
#include "netxen_nic_hw.h"
#include "netxen_nic_phan_reg.h"

#include <net/ip.h>

#define MASK(n) ((1ULL<<(n))-1)
#define MN_WIN(addr) (((addr & 0x1fc0000) >> 1) | ((addr >> 25) & 0x3ff))
#define OCM_WIN(addr) (((addr & 0x1ff0000) >> 1) | ((addr >> 25) & 0x3ff))
#define MS_WIN(addr) (addr & 0x0ffc0000)

#define GET_MEM_OFFS_2M(addr) (addr & MASK(18))

#define CRB_BLK(off)	((off >> 20) & 0x3f)
#define CRB_SUBBLK(off)	((off >> 16) & 0xf)
#define CRB_WINDOW_2M	(0x130060)
#define CRB_HI(off)	((crb_hub_agt[CRB_BLK(off)] << 20) | ((off) & 0xf0000))
#define CRB_INDIRECT_2M	(0x1e0000UL)

#ifndef readq
static inline u64 readq(void __iomem *addr)
{
	return readl(addr) | (((u64) readl(addr + 4)) << 32LL);
}
#endif

#ifndef writeq
static inline void writeq(u64 val, void __iomem *addr)
{
	writel(((u32) (val)), (addr));
	writel(((u32) (val >> 32)), (addr + 4));
}
#endif

#define ADDR_IN_RANGE(addr, low, high)	\
	(((addr) < (high)) && ((addr) >= (low)))

#define PCI_OFFSET_FIRST_RANGE(adapter, off)    \
	((adapter)->ahw.pci_base0 + (off))
#define PCI_OFFSET_SECOND_RANGE(adapter, off)   \
	((adapter)->ahw.pci_base1 + (off) - SECOND_PAGE_GROUP_START)
#define PCI_OFFSET_THIRD_RANGE(adapter, off)    \
	((adapter)->ahw.pci_base2 + (off) - THIRD_PAGE_GROUP_START)

static void __iomem *pci_base_offset(struct netxen_adapter *adapter,
					    unsigned long off)
{
	if (ADDR_IN_RANGE(off, FIRST_PAGE_GROUP_START, FIRST_PAGE_GROUP_END))
		return PCI_OFFSET_FIRST_RANGE(adapter, off);

	if (ADDR_IN_RANGE(off, SECOND_PAGE_GROUP_START, SECOND_PAGE_GROUP_END))
		return PCI_OFFSET_SECOND_RANGE(adapter, off);

	if (ADDR_IN_RANGE(off, THIRD_PAGE_GROUP_START, THIRD_PAGE_GROUP_END))
		return PCI_OFFSET_THIRD_RANGE(adapter, off);

	return NULL;
}

#define CRB_WIN_LOCK_TIMEOUT 100000000
static crb_128M_2M_block_map_t
crb_128M_2M_map[64] __cacheline_aligned_in_smp = {
    {{{0, 0,         0,         0} } },		/* 0: PCI */
    {{{1, 0x0100000, 0x0102000, 0x120000},	/* 1: PCIE */
	  {1, 0x0110000, 0x0120000, 0x130000},
	  {1, 0x0120000, 0x0122000, 0x124000},
	  {1, 0x0130000, 0x0132000, 0x126000},
	  {1, 0x0140000, 0x0142000, 0x128000},
	  {1, 0x0150000, 0x0152000, 0x12a000},
	  {1, 0x0160000, 0x0170000, 0x110000},
	  {1, 0x0170000, 0x0172000, 0x12e000},
	  {0, 0x0000000, 0x0000000, 0x000000},
	  {0, 0x0000000, 0x0000000, 0x000000},
	  {0, 0x0000000, 0x0000000, 0x000000},
	  {0, 0x0000000, 0x0000000, 0x000000},
	  {0, 0x0000000, 0x0000000, 0x000000},
	  {0, 0x0000000, 0x0000000, 0x000000},
	  {1, 0x01e0000, 0x01e0800, 0x122000},
	  {0, 0x0000000, 0x0000000, 0x000000} } },
	{{{1, 0x0200000, 0x0210000, 0x180000} } },/* 2: MN */
    {{{0, 0,         0,         0} } },	    /* 3: */
    {{{1, 0x0400000, 0x0401000, 0x169000} } },/* 4: P2NR1 */
    {{{1, 0x0500000, 0x0510000, 0x140000} } },/* 5: SRE   */
    {{{1, 0x0600000, 0x0610000, 0x1c0000} } },/* 6: NIU   */
    {{{1, 0x0700000, 0x0704000, 0x1b8000} } },/* 7: QM    */
    {{{1, 0x0800000, 0x0802000, 0x170000},  /* 8: SQM0  */
      {0, 0x0000000, 0x0000000, 0x000000},
      {0, 0x0000000, 0x0000000, 0x000000},
      {0, 0x0000000, 0x0000000, 0x000000},
      {0, 0x0000000, 0x0000000, 0x000000},
      {0, 0x0000000, 0x0000000, 0x000000},
      {0, 0x0000000, 0x0000000, 0x000000},
      {0, 0x0000000, 0x0000000, 0x000000},
      {0, 0x0000000, 0x0000000, 0x000000},
      {0, 0x0000000, 0x0000000, 0x000000},
      {0, 0x0000000, 0x0000000, 0x000000},
      {0, 0x0000000, 0x0000000, 0x000000},
      {0, 0x0000000, 0x0000000, 0x000000},
      {0, 0x0000000, 0x0000000, 0x000000},
      {0, 0x0000000, 0x0000000, 0x000000},
      {1, 0x08f0000, 0x08f2000, 0x172000} } },
    {{{1, 0x0900000, 0x0902000, 0x174000},	/* 9: SQM1*/
      {0, 0x0000000, 0x0000000, 0x000000},
      {0, 0x0000000, 0x0000000, 0x000000},
      {0, 0x0000000, 0x0000000, 0x000000},
      {0, 0x0000000, 0x0000000, 0x000000},
      {0, 0x0000000, 0x0000000, 0x000000},
      {0, 0x0000000, 0x0000000, 0x000000},
      {0, 0x0000000, 0x0000000, 0x000000},
      {0, 0x0000000, 0x0000000, 0x000000},
      {0, 0x0000000, 0x0000000, 0x000000},
      {0, 0x0000000, 0x0000000, 0x000000},
      {0, 0x0000000, 0x0000000, 0x000000},
      {0, 0x0000000, 0x0000000, 0x000000},
      {0, 0x0000000, 0x0000000, 0x000000},
      {0, 0x0000000, 0x0000000, 0x000000},
      {1, 0x09f0000, 0x09f2000, 0x176000} } },
    {{{0, 0x0a00000, 0x0a02000, 0x178000},	/* 10: SQM2*/
      {0, 0x0000000, 0x0000000, 0x000000},
      {0, 0x0000000, 0x0000000, 0x000000},
      {0, 0x0000000, 0x0000000, 0x000000},
      {0, 0x0000000, 0x0000000, 0x000000},
      {0, 0x0000000, 0x0000000, 0x000000},
      {0, 0x0000000, 0x0000000, 0x000000},
      {0, 0x0000000, 0x0000000, 0x000000},
      {0, 0x0000000, 0x0000000, 0x000000},
      {0, 0x0000000, 0x0000000, 0x000000},
      {0, 0x0000000, 0x0000000, 0x000000},
      {0, 0x0000000, 0x0000000, 0x000000},
      {0, 0x0000000, 0x0000000, 0x000000},
      {0, 0x0000000, 0x0000000, 0x000000},
      {0, 0x0000000, 0x0000000, 0x000000},
      {1, 0x0af0000, 0x0af2000, 0x17a000} } },
    {{{0, 0x0b00000, 0x0b02000, 0x17c000},	/* 11: SQM3*/
      {0, 0x0000000, 0x0000000, 0x000000},
      {0, 0x0000000, 0x0000000, 0x000000},
      {0, 0x0000000, 0x0000000, 0x000000},
      {0, 0x0000000, 0x0000000, 0x000000},
      {0, 0x0000000, 0x0000000, 0x000000},
      {0, 0x0000000, 0x0000000, 0x000000},
      {0, 0x0000000, 0x0000000, 0x000000},
      {0, 0x0000000, 0x0000000, 0x000000},
      {0, 0x0000000, 0x0000000, 0x000000},
      {0, 0x0000000, 0x0000000, 0x000000},
      {0, 0x0000000, 0x0000000, 0x000000},
      {0, 0x0000000, 0x0000000, 0x000000},
      {0, 0x0000000, 0x0000000, 0x000000},
      {0, 0x0000000, 0x0000000, 0x000000},
      {1, 0x0bf0000, 0x0bf2000, 0x17e000} } },
	{{{1, 0x0c00000, 0x0c04000, 0x1d4000} } },/* 12: I2Q */
	{{{1, 0x0d00000, 0x0d04000, 0x1a4000} } },/* 13: TMR */
	{{{1, 0x0e00000, 0x0e04000, 0x1a0000} } },/* 14: ROMUSB */
	{{{1, 0x0f00000, 0x0f01000, 0x164000} } },/* 15: PEG4 */
	{{{0, 0x1000000, 0x1004000, 0x1a8000} } },/* 16: XDMA */
	{{{1, 0x1100000, 0x1101000, 0x160000} } },/* 17: PEG0 */
	{{{1, 0x1200000, 0x1201000, 0x161000} } },/* 18: PEG1 */
	{{{1, 0x1300000, 0x1301000, 0x162000} } },/* 19: PEG2 */
	{{{1, 0x1400000, 0x1401000, 0x163000} } },/* 20: PEG3 */
	{{{1, 0x1500000, 0x1501000, 0x165000} } },/* 21: P2ND */
	{{{1, 0x1600000, 0x1601000, 0x166000} } },/* 22: P2NI */
	{{{0, 0,         0,         0} } },	/* 23: */
	{{{0, 0,         0,         0} } },	/* 24: */
	{{{0, 0,         0,         0} } },	/* 25: */
	{{{0, 0,         0,         0} } },	/* 26: */
	{{{0, 0,         0,         0} } },	/* 27: */
	{{{0, 0,         0,         0} } },	/* 28: */
	{{{1, 0x1d00000, 0x1d10000, 0x190000} } },/* 29: MS */
    {{{1, 0x1e00000, 0x1e01000, 0x16a000} } },/* 30: P2NR2 */
    {{{1, 0x1f00000, 0x1f10000, 0x150000} } },/* 31: EPG */
	{{{0} } },				/* 32: PCI */
	{{{1, 0x2100000, 0x2102000, 0x120000},	/* 33: PCIE */
	  {1, 0x2110000, 0x2120000, 0x130000},
	  {1, 0x2120000, 0x2122000, 0x124000},
	  {1, 0x2130000, 0x2132000, 0x126000},
	  {1, 0x2140000, 0x2142000, 0x128000},
	  {1, 0x2150000, 0x2152000, 0x12a000},
	  {1, 0x2160000, 0x2170000, 0x110000},
	  {1, 0x2170000, 0x2172000, 0x12e000},
	  {0, 0x0000000, 0x0000000, 0x000000},
	  {0, 0x0000000, 0x0000000, 0x000000},
	  {0, 0x0000000, 0x0000000, 0x000000},
	  {0, 0x0000000, 0x0000000, 0x000000},
	  {0, 0x0000000, 0x0000000, 0x000000},
	  {0, 0x0000000, 0x0000000, 0x000000},
	  {0, 0x0000000, 0x0000000, 0x000000},
	  {0, 0x0000000, 0x0000000, 0x000000} } },
	{{{1, 0x2200000, 0x2204000, 0x1b0000} } },/* 34: CAM */
	{{{0} } },				/* 35: */
	{{{0} } },				/* 36: */
	{{{0} } },				/* 37: */
	{{{0} } },				/* 38: */
	{{{0} } },				/* 39: */
	{{{1, 0x2800000, 0x2804000, 0x1a4000} } },/* 40: TMR */
	{{{1, 0x2900000, 0x2901000, 0x16b000} } },/* 41: P2NR3 */
	{{{1, 0x2a00000, 0x2a00400, 0x1ac400} } },/* 42: RPMX1 */
	{{{1, 0x2b00000, 0x2b00400, 0x1ac800} } },/* 43: RPMX2 */
	{{{1, 0x2c00000, 0x2c00400, 0x1acc00} } },/* 44: RPMX3 */
	{{{1, 0x2d00000, 0x2d00400, 0x1ad000} } },/* 45: RPMX4 */
	{{{1, 0x2e00000, 0x2e00400, 0x1ad400} } },/* 46: RPMX5 */
	{{{1, 0x2f00000, 0x2f00400, 0x1ad800} } },/* 47: RPMX6 */
	{{{1, 0x3000000, 0x3000400, 0x1adc00} } },/* 48: RPMX7 */
	{{{0, 0x3100000, 0x3104000, 0x1a8000} } },/* 49: XDMA */
	{{{1, 0x3200000, 0x3204000, 0x1d4000} } },/* 50: I2Q */
	{{{1, 0x3300000, 0x3304000, 0x1a0000} } },/* 51: ROMUSB */
	{{{0} } },				/* 52: */
	{{{1, 0x3500000, 0x3500400, 0x1ac000} } },/* 53: RPMX0 */
	{{{1, 0x3600000, 0x3600400, 0x1ae000} } },/* 54: RPMX8 */
	{{{1, 0x3700000, 0x3700400, 0x1ae400} } },/* 55: RPMX9 */
	{{{1, 0x3800000, 0x3804000, 0x1d0000} } },/* 56: OCM0 */
	{{{1, 0x3900000, 0x3904000, 0x1b4000} } },/* 57: CRYPTO */
	{{{1, 0x3a00000, 0x3a04000, 0x1d8000} } },/* 58: SMB */
	{{{0} } },				/* 59: I2C0 */
	{{{0} } },				/* 60: I2C1 */
	{{{1, 0x3d00000, 0x3d04000, 0x1d8000} } },/* 61: LPC */
	{{{1, 0x3e00000, 0x3e01000, 0x167000} } },/* 62: P2NC */
	{{{1, 0x3f00000, 0x3f01000, 0x168000} } }	/* 63: P2NR0 */
};

/*
 * top 12 bits of crb internal address (hub, agent)
 */
static unsigned crb_hub_agt[64] =
{
	0,
	NETXEN_HW_CRB_HUB_AGT_ADR_PS,
	NETXEN_HW_CRB_HUB_AGT_ADR_MN,
	NETXEN_HW_CRB_HUB_AGT_ADR_MS,
	0,
	NETXEN_HW_CRB_HUB_AGT_ADR_SRE,
	NETXEN_HW_CRB_HUB_AGT_ADR_NIU,
	NETXEN_HW_CRB_HUB_AGT_ADR_QMN,
	NETXEN_HW_CRB_HUB_AGT_ADR_SQN0,
	NETXEN_HW_CRB_HUB_AGT_ADR_SQN1,
	NETXEN_HW_CRB_HUB_AGT_ADR_SQN2,
	NETXEN_HW_CRB_HUB_AGT_ADR_SQN3,
	NETXEN_HW_CRB_HUB_AGT_ADR_I2Q,
	NETXEN_HW_CRB_HUB_AGT_ADR_TIMR,
	NETXEN_HW_CRB_HUB_AGT_ADR_ROMUSB,
	NETXEN_HW_CRB_HUB_AGT_ADR_PGN4,
	NETXEN_HW_CRB_HUB_AGT_ADR_XDMA,
	NETXEN_HW_CRB_HUB_AGT_ADR_PGN0,
	NETXEN_HW_CRB_HUB_AGT_ADR_PGN1,
	NETXEN_HW_CRB_HUB_AGT_ADR_PGN2,
	NETXEN_HW_CRB_HUB_AGT_ADR_PGN3,
	NETXEN_HW_CRB_HUB_AGT_ADR_PGND,
	NETXEN_HW_CRB_HUB_AGT_ADR_PGNI,
	NETXEN_HW_CRB_HUB_AGT_ADR_PGS0,
	NETXEN_HW_CRB_HUB_AGT_ADR_PGS1,
	NETXEN_HW_CRB_HUB_AGT_ADR_PGS2,
	NETXEN_HW_CRB_HUB_AGT_ADR_PGS3,
	0,
	NETXEN_HW_CRB_HUB_AGT_ADR_PGSI,
	NETXEN_HW_CRB_HUB_AGT_ADR_SN,
	0,
	NETXEN_HW_CRB_HUB_AGT_ADR_EG,
	0,
	NETXEN_HW_CRB_HUB_AGT_ADR_PS,
	NETXEN_HW_CRB_HUB_AGT_ADR_CAM,
	0,
	0,
	0,
	0,
	0,
	NETXEN_HW_CRB_HUB_AGT_ADR_TIMR,
	0,
	NETXEN_HW_CRB_HUB_AGT_ADR_RPMX1,
	NETXEN_HW_CRB_HUB_AGT_ADR_RPMX2,
	NETXEN_HW_CRB_HUB_AGT_ADR_RPMX3,
	NETXEN_HW_CRB_HUB_AGT_ADR_RPMX4,
	NETXEN_HW_CRB_HUB_AGT_ADR_RPMX5,
	NETXEN_HW_CRB_HUB_AGT_ADR_RPMX6,
	NETXEN_HW_CRB_HUB_AGT_ADR_RPMX7,
	NETXEN_HW_CRB_HUB_AGT_ADR_XDMA,
	NETXEN_HW_CRB_HUB_AGT_ADR_I2Q,
	NETXEN_HW_CRB_HUB_AGT_ADR_ROMUSB,
	0,
	NETXEN_HW_CRB_HUB_AGT_ADR_RPMX0,
	NETXEN_HW_CRB_HUB_AGT_ADR_RPMX8,
	NETXEN_HW_CRB_HUB_AGT_ADR_RPMX9,
	NETXEN_HW_CRB_HUB_AGT_ADR_OCM0,
	0,
	NETXEN_HW_CRB_HUB_AGT_ADR_SMB,
	NETXEN_HW_CRB_HUB_AGT_ADR_I2C0,
	NETXEN_HW_CRB_HUB_AGT_ADR_I2C1,
	0,
	NETXEN_HW_CRB_HUB_AGT_ADR_PGNC,
	0,
};

/*  PCI Windowing for DDR regions.  */

#define NETXEN_WINDOW_ONE 	0x2000000 /*CRB Window: bit 25 of CRB address */

#define NETXEN_UNICAST_ADDR(port, index) \
	(NETXEN_UNICAST_ADDR_BASE+(port*32)+(index*8))
#define NETXEN_MCAST_ADDR(port, index) \
	(NETXEN_MULTICAST_ADDR_BASE+(port*0x80)+(index*8))
#define MAC_HI(addr) \
	((addr[2] << 16) | (addr[1] << 8) | (addr[0]))
#define MAC_LO(addr) \
	((addr[5] << 16) | (addr[4] << 8) | (addr[3]))

static int
netxen_nic_enable_mcast_filter(struct netxen_adapter *adapter)
{
	u32	val = 0;
	u16 port = adapter->physical_port;
	u8 *addr = adapter->netdev->dev_addr;

	if (adapter->mc_enabled)
		return 0;

	val = NXRD32(adapter, NETXEN_MAC_ADDR_CNTL_REG);
	val |= (1UL << (28+port));
	NXWR32(adapter, NETXEN_MAC_ADDR_CNTL_REG, val);

	/* add broadcast addr to filter */
	val = 0xffffff;
	NXWR32(adapter, NETXEN_UNICAST_ADDR(port, 0), val);
	NXWR32(adapter, NETXEN_UNICAST_ADDR(port, 0)+4, val);

	/* add station addr to filter */
	val = MAC_HI(addr);
	NXWR32(adapter, NETXEN_UNICAST_ADDR(port, 1), val);
	val = MAC_LO(addr);
	NXWR32(adapter, NETXEN_UNICAST_ADDR(port, 1)+4, val);

	adapter->mc_enabled = 1;
	return 0;
}

static int
netxen_nic_disable_mcast_filter(struct netxen_adapter *adapter)
{
	u32	val = 0;
	u16 port = adapter->physical_port;
	u8 *addr = adapter->netdev->dev_addr;

	if (!adapter->mc_enabled)
		return 0;

	val = NXRD32(adapter, NETXEN_MAC_ADDR_CNTL_REG);
	val &= ~(1UL << (28+port));
	NXWR32(adapter, NETXEN_MAC_ADDR_CNTL_REG, val);

	val = MAC_HI(addr);
	NXWR32(adapter, NETXEN_UNICAST_ADDR(port, 0), val);
	val = MAC_LO(addr);
	NXWR32(adapter, NETXEN_UNICAST_ADDR(port, 0)+4, val);

	NXWR32(adapter, NETXEN_UNICAST_ADDR(port, 1), 0);
	NXWR32(adapter, NETXEN_UNICAST_ADDR(port, 1)+4, 0);

	adapter->mc_enabled = 0;
	return 0;
}

static int
netxen_nic_set_mcast_addr(struct netxen_adapter *adapter,
		int index, u8 *addr)
{
	u32 hi = 0, lo = 0;
	u16 port = adapter->physical_port;

	lo = MAC_LO(addr);
	hi = MAC_HI(addr);

	NXWR32(adapter, NETXEN_MCAST_ADDR(port, index), hi);
	NXWR32(adapter, NETXEN_MCAST_ADDR(port, index)+4, lo);

	return 0;
}

void netxen_p2_nic_set_multi(struct net_device *netdev)
{
	struct netxen_adapter *adapter = netdev_priv(netdev);
	struct dev_mc_list *mc_ptr;
	u8 null_addr[6];
	int index = 0;

	memset(null_addr, 0, 6);

	if (netdev->flags & IFF_PROMISC) {

		adapter->set_promisc(adapter,
				NETXEN_NIU_PROMISC_MODE);

		/* Full promiscuous mode */
		netxen_nic_disable_mcast_filter(adapter);

		return;
	}

	if (netdev->mc_count == 0) {
		adapter->set_promisc(adapter,
				NETXEN_NIU_NON_PROMISC_MODE);
		netxen_nic_disable_mcast_filter(adapter);
		return;
	}

	adapter->set_promisc(adapter, NETXEN_NIU_ALLMULTI_MODE);
	if (netdev->flags & IFF_ALLMULTI ||
			netdev->mc_count > adapter->max_mc_count) {
		netxen_nic_disable_mcast_filter(adapter);
		return;
	}

	netxen_nic_enable_mcast_filter(adapter);

	for (mc_ptr = netdev->mc_list; mc_ptr; mc_ptr = mc_ptr->next, index++)
		netxen_nic_set_mcast_addr(adapter, index, mc_ptr->dmi_addr);

	if (index != netdev->mc_count)
		printk(KERN_WARNING "%s: %s multicast address count mismatch\n",
			netxen_nic_driver_name, netdev->name);

	/* Clear out remaining addresses */
	for (; index < adapter->max_mc_count; index++)
		netxen_nic_set_mcast_addr(adapter, index, null_addr);
}

static int
netxen_send_cmd_descs(struct netxen_adapter *adapter,
		struct cmd_desc_type0 *cmd_desc_arr, int nr_desc)
{
	u32 i, producer, consumer;
	struct netxen_cmd_buffer *pbuf;
	struct cmd_desc_type0 *cmd_desc;
	struct nx_host_tx_ring *tx_ring;

	i = 0;

	tx_ring = adapter->tx_ring;
<<<<<<< HEAD
	netif_tx_lock_bh(adapter->netdev);

	producer = tx_ring->producer;
	consumer = tx_ring->sw_consumer;

	if (nr_desc >= find_diff_among(producer, consumer, tx_ring->num_desc)) {
		netif_tx_unlock_bh(adapter->netdev);
		return -EBUSY;
	}

=======
	__netif_tx_lock_bh(tx_ring->txq);

	producer = tx_ring->producer;
	consumer = tx_ring->sw_consumer;

	if (nr_desc >= netxen_tx_avail(tx_ring)) {
		netif_tx_stop_queue(tx_ring->txq);
		__netif_tx_unlock_bh(tx_ring->txq);
		return -EBUSY;
	}

>>>>>>> 80ffb3cc
	do {
		cmd_desc = &cmd_desc_arr[i];

		pbuf = &tx_ring->cmd_buf_arr[producer];
		pbuf->skb = NULL;
		pbuf->frag_count = 0;

		memcpy(&tx_ring->desc_head[producer],
			&cmd_desc_arr[i], sizeof(struct cmd_desc_type0));

		producer = get_next_index(producer, tx_ring->num_desc);
		i++;

	} while (i != nr_desc);

	tx_ring->producer = producer;

	netxen_nic_update_cmd_producer(adapter, tx_ring);

	__netif_tx_unlock_bh(tx_ring->txq);

	return 0;
}

static int
nx_p3_sre_macaddr_change(struct netxen_adapter *adapter, u8 *addr, unsigned op)
{
	nx_nic_req_t req;
	nx_mac_req_t *mac_req;
	u64 word;

	memset(&req, 0, sizeof(nx_nic_req_t));
	req.qhdr = cpu_to_le64(NX_NIC_REQUEST << 23);

	word = NX_MAC_EVENT | ((u64)adapter->portnum << 16);
	req.req_hdr = cpu_to_le64(word);

	mac_req = (nx_mac_req_t *)&req.words[0];
	mac_req->op = op;
	memcpy(mac_req->mac_addr, addr, 6);

	return netxen_send_cmd_descs(adapter, (struct cmd_desc_type0 *)&req, 1);
}

static int nx_p3_nic_add_mac(struct netxen_adapter *adapter,
		u8 *addr, struct list_head *del_list)
{
	struct list_head *head;
	nx_mac_list_t *cur;

	/* look up if already exists */
	list_for_each(head, del_list) {
		cur = list_entry(head, nx_mac_list_t, list);

		if (memcmp(addr, cur->mac_addr, ETH_ALEN) == 0) {
			list_move_tail(head, &adapter->mac_list);
			return 0;
		}
	}

	cur = kzalloc(sizeof(nx_mac_list_t), GFP_ATOMIC);
	if (cur == NULL) {
		printk(KERN_ERR "%s: failed to add mac address filter\n",
				adapter->netdev->name);
		return -ENOMEM;
	}
	memcpy(cur->mac_addr, addr, ETH_ALEN);
	list_add_tail(&cur->list, &adapter->mac_list);
	return nx_p3_sre_macaddr_change(adapter,
				cur->mac_addr, NETXEN_MAC_ADD);
}

void netxen_p3_nic_set_multi(struct net_device *netdev)
{
	struct netxen_adapter *adapter = netdev_priv(netdev);
	struct dev_mc_list *mc_ptr;
	u8 bcast_addr[ETH_ALEN] = { 0xff, 0xff, 0xff, 0xff, 0xff, 0xff };
	u32 mode = VPORT_MISS_MODE_DROP;
	LIST_HEAD(del_list);
	struct list_head *head;
	nx_mac_list_t *cur;

	list_splice_tail_init(&adapter->mac_list, &del_list);

	nx_p3_nic_add_mac(adapter, netdev->dev_addr, &del_list);
	nx_p3_nic_add_mac(adapter, bcast_addr, &del_list);

	if (netdev->flags & IFF_PROMISC) {
		mode = VPORT_MISS_MODE_ACCEPT_ALL;
		goto send_fw_cmd;
	}

	if ((netdev->flags & IFF_ALLMULTI) ||
			(netdev->mc_count > adapter->max_mc_count)) {
		mode = VPORT_MISS_MODE_ACCEPT_MULTI;
		goto send_fw_cmd;
	}

	if (netdev->mc_count > 0) {
		for (mc_ptr = netdev->mc_list; mc_ptr;
		     mc_ptr = mc_ptr->next) {
			nx_p3_nic_add_mac(adapter, mc_ptr->dmi_addr, &del_list);
		}
	}

send_fw_cmd:
	adapter->set_promisc(adapter, mode);
	head = &del_list;
	while (!list_empty(head)) {
		cur = list_entry(head->next, nx_mac_list_t, list);

		nx_p3_sre_macaddr_change(adapter,
				cur->mac_addr, NETXEN_MAC_DEL);
		list_del(&cur->list);
		kfree(cur);
	}
}

int netxen_p3_nic_set_promisc(struct netxen_adapter *adapter, u32 mode)
{
	nx_nic_req_t req;
	u64 word;

	memset(&req, 0, sizeof(nx_nic_req_t));

	req.qhdr = cpu_to_le64(NX_HOST_REQUEST << 23);

	word = NX_NIC_H2C_OPCODE_PROXY_SET_VPORT_MISS_MODE |
			((u64)adapter->portnum << 16);
	req.req_hdr = cpu_to_le64(word);

	req.words[0] = cpu_to_le64(mode);

	return netxen_send_cmd_descs(adapter,
				(struct cmd_desc_type0 *)&req, 1);
}

void netxen_p3_free_mac_list(struct netxen_adapter *adapter)
{
	nx_mac_list_t *cur;
	struct list_head *head = &adapter->mac_list;

	while (!list_empty(head)) {
		cur = list_entry(head->next, nx_mac_list_t, list);
		nx_p3_sre_macaddr_change(adapter,
				cur->mac_addr, NETXEN_MAC_DEL);
		list_del(&cur->list);
		kfree(cur);
	}
}

int netxen_p3_nic_set_mac_addr(struct netxen_adapter *adapter, u8 *addr)
{
	/* assuming caller has already copied new addr to netdev */
	netxen_p3_nic_set_multi(adapter->netdev);
	return 0;
}

#define	NETXEN_CONFIG_INTR_COALESCE	3

/*
 * Send the interrupt coalescing parameter set by ethtool to the card.
 */
int netxen_config_intr_coalesce(struct netxen_adapter *adapter)
{
	nx_nic_req_t req;
	u64 word;
	int rv;

	memset(&req, 0, sizeof(nx_nic_req_t));

	req.qhdr = cpu_to_le64(NX_NIC_REQUEST << 23);

	word = NETXEN_CONFIG_INTR_COALESCE | ((u64)adapter->portnum << 16);
	req.req_hdr = cpu_to_le64(word);

	memcpy(&req.words[0], &adapter->coal, sizeof(adapter->coal));

	rv = netxen_send_cmd_descs(adapter, (struct cmd_desc_type0 *)&req, 1);
	if (rv != 0) {
		printk(KERN_ERR "ERROR. Could not send "
			"interrupt coalescing parameters\n");
	}

	return rv;
}

#define RSS_HASHTYPE_IP_TCP	0x3

int netxen_config_rss(struct netxen_adapter *adapter, int enable)
{
	nx_nic_req_t req;
	u64 word;
	int i, rv;

	u64 key[] = { 0xbeac01fa6a42b73bULL, 0x8030f20c77cb2da3ULL,
			0xae7b30b4d0ca2bcbULL, 0x43a38fb04167253dULL,
			0x255b0ec26d5a56daULL };


	memset(&req, 0, sizeof(nx_nic_req_t));
	req.qhdr = cpu_to_le64(NX_HOST_REQUEST << 23);

	word = NX_NIC_H2C_OPCODE_CONFIG_RSS | ((u64)adapter->portnum << 16);
	req.req_hdr = cpu_to_le64(word);

	/*
	 * RSS request:
	 * bits 3-0: hash_method
	 *      5-4: hash_type_ipv4
	 *	7-6: hash_type_ipv6
	 *	  8: enable
	 *        9: use indirection table
	 *    47-10: reserved
	 *    63-48: indirection table mask
	 */
	word =  ((u64)(RSS_HASHTYPE_IP_TCP & 0x3) << 4) |
		((u64)(RSS_HASHTYPE_IP_TCP & 0x3) << 6) |
		((u64)(enable & 0x1) << 8) |
		((0x7ULL) << 48);
	req.words[0] = cpu_to_le64(word);
	for (i = 0; i < 5; i++)
		req.words[i+1] = cpu_to_le64(key[i]);


	rv = netxen_send_cmd_descs(adapter, (struct cmd_desc_type0 *)&req, 1);
	if (rv != 0) {
		printk(KERN_ERR "%s: could not configure RSS\n",
				adapter->netdev->name);
	}

	return rv;
}

int netxen_linkevent_request(struct netxen_adapter *adapter, int enable)
{
	nx_nic_req_t req;
	u64 word;
	int rv;

	memset(&req, 0, sizeof(nx_nic_req_t));
	req.qhdr = cpu_to_le64(NX_HOST_REQUEST << 23);

	word = NX_NIC_H2C_OPCODE_GET_LINKEVENT | ((u64)adapter->portnum << 16);
	req.req_hdr = cpu_to_le64(word);
	req.words[0] = cpu_to_le64(enable | (enable << 8));

	rv = netxen_send_cmd_descs(adapter, (struct cmd_desc_type0 *)&req, 1);
	if (rv != 0) {
		printk(KERN_ERR "%s: could not configure link notification\n",
				adapter->netdev->name);
	}

	return rv;
}

/*
 * netxen_nic_change_mtu - Change the Maximum Transfer Unit
 * @returns 0 on success, negative on failure
 */

#define MTU_FUDGE_FACTOR	100

int netxen_nic_change_mtu(struct net_device *netdev, int mtu)
{
	struct netxen_adapter *adapter = netdev_priv(netdev);
	int max_mtu;
	int rc = 0;

	if (NX_IS_REVISION_P3(adapter->ahw.revision_id))
		max_mtu = P3_MAX_MTU;
	else
		max_mtu = P2_MAX_MTU;

	if (mtu > max_mtu) {
		printk(KERN_ERR "%s: mtu > %d bytes unsupported\n",
				netdev->name, max_mtu);
		return -EINVAL;
	}

	if (adapter->set_mtu)
		rc = adapter->set_mtu(adapter, mtu);

	if (!rc)
		netdev->mtu = mtu;

	return rc;
}

static int netxen_get_flash_block(struct netxen_adapter *adapter, int base,
				  int size, __le32 * buf)
{
	int i, v, addr;
	__le32 *ptr32;

	addr = base;
	ptr32 = buf;
	for (i = 0; i < size / sizeof(u32); i++) {
		if (netxen_rom_fast_read(adapter, addr, &v) == -1)
			return -1;
		*ptr32 = cpu_to_le32(v);
		ptr32++;
		addr += sizeof(u32);
	}
	if ((char *)buf + size > (char *)ptr32) {
		__le32 local;
		if (netxen_rom_fast_read(adapter, addr, &v) == -1)
			return -1;
		local = cpu_to_le32(v);
		memcpy(ptr32, &local, (char *)buf + size - (char *)ptr32);
	}

	return 0;
}

int netxen_get_flash_mac_addr(struct netxen_adapter *adapter, __le64 *mac)
{
	__le32 *pmac = (__le32 *) mac;
	u32 offset;

	offset = NETXEN_USER_START +
		offsetof(struct netxen_new_user_info, mac_addr) +
		adapter->portnum * sizeof(u64);

	if (netxen_get_flash_block(adapter, offset, sizeof(u64), pmac) == -1)
		return -1;

	if (*mac == cpu_to_le64(~0ULL)) {

		offset = NETXEN_USER_START_OLD +
			offsetof(struct netxen_user_old_info, mac_addr) +
			adapter->portnum * sizeof(u64);

		if (netxen_get_flash_block(adapter,
					offset, sizeof(u64), pmac) == -1)
			return -1;

		if (*mac == cpu_to_le64(~0ULL))
			return -1;
	}
	return 0;
}

int netxen_p3_get_mac_addr(struct netxen_adapter *adapter, __le64 *mac)
{
	uint32_t crbaddr, mac_hi, mac_lo;
	int pci_func = adapter->ahw.pci_func;

	crbaddr = CRB_MAC_BLOCK_START +
		(4 * ((pci_func/2) * 3)) + (4 * (pci_func & 1));

	mac_lo = NXRD32(adapter, crbaddr);
	mac_hi = NXRD32(adapter, crbaddr+4);

	if (pci_func & 1)
		*mac = le64_to_cpu((mac_lo >> 16) | ((u64)mac_hi << 16));
	else
		*mac = le64_to_cpu((u64)mac_lo | ((u64)mac_hi << 32));

	return 0;
}

#define CRB_WIN_LOCK_TIMEOUT 100000000

static int crb_win_lock(struct netxen_adapter *adapter)
{
	int done = 0, timeout = 0;

	while (!done) {
		/* acquire semaphore3 from PCI HW block */
		done = NXRD32(adapter, NETXEN_PCIE_REG(PCIE_SEM7_LOCK));
		if (done == 1)
			break;
		if (timeout >= CRB_WIN_LOCK_TIMEOUT)
			return -1;
		timeout++;
		udelay(1);
	}
	NXWR32(adapter, NETXEN_CRB_WIN_LOCK_ID, adapter->portnum);
	return 0;
}

static void crb_win_unlock(struct netxen_adapter *adapter)
{
	int val;

	val = NXRD32(adapter, NETXEN_PCIE_REG(PCIE_SEM7_UNLOCK));
}

/*
 * Changes the CRB window to the specified window.
 */
void
netxen_nic_pci_change_crbwindow_128M(struct netxen_adapter *adapter, u32 wndw)
{
	void __iomem *offset;
	u32 tmp;
	int count = 0;
	uint8_t func = adapter->ahw.pci_func;

	if (adapter->curr_window == wndw)
		return;
	/*
	 * Move the CRB window.
	 * We need to write to the "direct access" region of PCI
	 * to avoid a race condition where the window register has
	 * not been successfully written across CRB before the target
	 * register address is received by PCI. The direct region bypasses
	 * the CRB bus.
	 */
	offset = PCI_OFFSET_SECOND_RANGE(adapter,
			NETXEN_PCIX_PH_REG(PCIE_CRB_WINDOW_REG(func)));

	if (wndw & 0x1)
		wndw = NETXEN_WINDOW_ONE;

	writel(wndw, offset);

	/* MUST make sure window is set before we forge on... */
	while ((tmp = readl(offset)) != wndw) {
		printk(KERN_WARNING "%s: %s WARNING: CRB window value not "
		       "registered properly: 0x%08x.\n",
		       netxen_nic_driver_name, __func__, tmp);
		mdelay(1);
		if (count >= 10)
			break;
		count++;
	}

	if (wndw == NETXEN_WINDOW_ONE)
		adapter->curr_window = 1;
	else
		adapter->curr_window = 0;
}

/*
 * Return -1 if off is not valid,
 *	 1 if window access is needed. 'off' is set to offset from
 *	   CRB space in 128M pci map
 *	 0 if no window access is needed. 'off' is set to 2M addr
 * In: 'off' is offset from base in 128M pci map
 */
static int
netxen_nic_pci_get_crb_addr_2M(struct netxen_adapter *adapter, ulong *off)
{
	crb_128M_2M_sub_block_map_t *m;


	if (*off >= NETXEN_CRB_MAX)
		return -1;

	if (*off >= NETXEN_PCI_CAMQM && (*off < NETXEN_PCI_CAMQM_2M_END)) {
		*off = (*off - NETXEN_PCI_CAMQM) + NETXEN_PCI_CAMQM_2M_BASE +
			(ulong)adapter->ahw.pci_base0;
		return 0;
	}

	if (*off < NETXEN_PCI_CRBSPACE)
		return -1;

	*off -= NETXEN_PCI_CRBSPACE;

	/*
	 * Try direct map
	 */
	m = &crb_128M_2M_map[CRB_BLK(*off)].sub_block[CRB_SUBBLK(*off)];

	if (m->valid && (m->start_128M <= *off) && (m->end_128M > *off)) {
		*off = *off + m->start_2M - m->start_128M +
			(ulong)adapter->ahw.pci_base0;
		return 0;
	}

	/*
	 * Not in direct map, use crb window
	 */
	return 1;
}

/*
 * In: 'off' is offset from CRB space in 128M pci map
 * Out: 'off' is 2M pci map addr
 * side effect: lock crb window
 */
static void
netxen_nic_pci_set_crbwindow_2M(struct netxen_adapter *adapter, ulong *off)
{
	u32 win_read;

	adapter->crb_win = CRB_HI(*off);
	writel(adapter->crb_win, (adapter->ahw.pci_base0 + CRB_WINDOW_2M));
	/*
	 * Read back value to make sure write has gone through before trying
	 * to use it.
	 */
	win_read = readl(adapter->ahw.pci_base0 + CRB_WINDOW_2M);
	if (win_read != adapter->crb_win) {
		printk(KERN_ERR "%s: Written crbwin (0x%x) != "
				"Read crbwin (0x%x), off=0x%lx\n",
				__func__, adapter->crb_win, win_read, *off);
	}
	*off = (*off & MASK(16)) + CRB_INDIRECT_2M +
		(ulong)adapter->ahw.pci_base0;
}

int
netxen_nic_hw_write_wx_128M(struct netxen_adapter *adapter, ulong off, u32 data)
{
	void __iomem *addr;

	if (ADDR_IN_WINDOW1(off)) {
		addr = NETXEN_CRB_NORMALIZE(adapter, off);
	} else {		/* Window 0 */
		addr = pci_base_offset(adapter, off);
		netxen_nic_pci_change_crbwindow_128M(adapter, 0);
	}

	if (!addr) {
		netxen_nic_pci_change_crbwindow_128M(adapter, 1);
		return 1;
	}

	writel(data, addr);

	if (!ADDR_IN_WINDOW1(off))
		netxen_nic_pci_change_crbwindow_128M(adapter, 1);

	return 0;
}

u32
netxen_nic_hw_read_wx_128M(struct netxen_adapter *adapter, ulong off)
{
	void __iomem *addr;
	u32 data;

	if (ADDR_IN_WINDOW1(off)) {	/* Window 1 */
		addr = NETXEN_CRB_NORMALIZE(adapter, off);
	} else {		/* Window 0 */
		addr = pci_base_offset(adapter, off);
		netxen_nic_pci_change_crbwindow_128M(adapter, 0);
	}

	if (!addr) {
		netxen_nic_pci_change_crbwindow_128M(adapter, 1);
		return 1;
	}

	data = readl(addr);

	if (!ADDR_IN_WINDOW1(off))
		netxen_nic_pci_change_crbwindow_128M(adapter, 1);

	return data;
}

int
netxen_nic_hw_write_wx_2M(struct netxen_adapter *adapter, ulong off, u32 data)
{
	unsigned long flags = 0;
	int rv;

	rv = netxen_nic_pci_get_crb_addr_2M(adapter, &off);

	if (rv == -1) {
		printk(KERN_ERR "%s: invalid offset: 0x%016lx\n",
				__func__, off);
		dump_stack();
		return -1;
	}

	if (rv == 1) {
		write_lock_irqsave(&adapter->adapter_lock, flags);
		crb_win_lock(adapter);
		netxen_nic_pci_set_crbwindow_2M(adapter, &off);
		writel(data, (void __iomem *)off);
		crb_win_unlock(adapter);
		write_unlock_irqrestore(&adapter->adapter_lock, flags);
	} else
		writel(data, (void __iomem *)off);


	return 0;
}

u32
netxen_nic_hw_read_wx_2M(struct netxen_adapter *adapter, ulong off)
{
	unsigned long flags = 0;
	int rv;
	u32 data;

	rv = netxen_nic_pci_get_crb_addr_2M(adapter, &off);

	if (rv == -1) {
		printk(KERN_ERR "%s: invalid offset: 0x%016lx\n",
				__func__, off);
		dump_stack();
		return -1;
	}

	if (rv == 1) {
		write_lock_irqsave(&adapter->adapter_lock, flags);
		crb_win_lock(adapter);
		netxen_nic_pci_set_crbwindow_2M(adapter, &off);
		data = readl((void __iomem *)off);
		crb_win_unlock(adapter);
		write_unlock_irqrestore(&adapter->adapter_lock, flags);
	} else
		data = readl((void __iomem *)off);

	return data;
}

/*
 * check memory access boundary.
 * used by test agent. support ddr access only for now
 */
static unsigned long
netxen_nic_pci_mem_bound_check(struct netxen_adapter *adapter,
		unsigned long long addr, int size)
{
	if (!ADDR_IN_RANGE(addr,
			NETXEN_ADDR_DDR_NET, NETXEN_ADDR_DDR_NET_MAX) ||
		!ADDR_IN_RANGE(addr+size-1,
			NETXEN_ADDR_DDR_NET, NETXEN_ADDR_DDR_NET_MAX) ||
		((size != 1) && (size != 2) && (size != 4) && (size != 8))) {
		return 0;
	}

	return 1;
}

static int netxen_pci_set_window_warning_count;

unsigned long
netxen_nic_pci_set_window_128M(struct netxen_adapter *adapter,
		unsigned long long addr)
{
	void __iomem *offset;
	int window;
	unsigned long long	qdr_max;
	uint8_t func = adapter->ahw.pci_func;

	if (NX_IS_REVISION_P2(adapter->ahw.revision_id)) {
		qdr_max = NETXEN_ADDR_QDR_NET_MAX_P2;
	} else {
		qdr_max = NETXEN_ADDR_QDR_NET_MAX_P3;
	}

	if (ADDR_IN_RANGE(addr, NETXEN_ADDR_DDR_NET, NETXEN_ADDR_DDR_NET_MAX)) {
		/* DDR network side */
		addr -= NETXEN_ADDR_DDR_NET;
		window = (addr >> 25) & 0x3ff;
		if (adapter->ahw.ddr_mn_window != window) {
			adapter->ahw.ddr_mn_window = window;
			offset = PCI_OFFSET_SECOND_RANGE(adapter,
				NETXEN_PCIX_PH_REG(PCIE_MN_WINDOW_REG(func)));
			writel(window, offset);
			/* MUST make sure window is set before we forge on... */
			readl(offset);
		}
		addr -= (window * NETXEN_WINDOW_ONE);
		addr += NETXEN_PCI_DDR_NET;
	} else if (ADDR_IN_RANGE(addr, NETXEN_ADDR_OCM0, NETXEN_ADDR_OCM0_MAX)) {
		addr -= NETXEN_ADDR_OCM0;
		addr += NETXEN_PCI_OCM0;
	} else if (ADDR_IN_RANGE(addr, NETXEN_ADDR_OCM1, NETXEN_ADDR_OCM1_MAX)) {
		addr -= NETXEN_ADDR_OCM1;
		addr += NETXEN_PCI_OCM1;
	} else if (ADDR_IN_RANGE(addr, NETXEN_ADDR_QDR_NET, qdr_max)) {
		/* QDR network side */
		addr -= NETXEN_ADDR_QDR_NET;
		window = (addr >> 22) & 0x3f;
		if (adapter->ahw.qdr_sn_window != window) {
			adapter->ahw.qdr_sn_window = window;
			offset = PCI_OFFSET_SECOND_RANGE(adapter,
				NETXEN_PCIX_PH_REG(PCIE_SN_WINDOW_REG(func)));
			writel((window << 22), offset);
			/* MUST make sure window is set before we forge on... */
			readl(offset);
		}
		addr -= (window * 0x400000);
		addr += NETXEN_PCI_QDR_NET;
	} else {
		/*
		 * peg gdb frequently accesses memory that doesn't exist,
		 * this limits the chit chat so debugging isn't slowed down.
		 */
		if ((netxen_pci_set_window_warning_count++ < 8)
		    || (netxen_pci_set_window_warning_count % 64 == 0))
			printk("%s: Warning:netxen_nic_pci_set_window()"
			       " Unknown address range!\n",
			       netxen_nic_driver_name);
		addr = -1UL;
	}
	return addr;
}

/*
 * Note : only 32-bit writes!
 */
int netxen_nic_pci_write_immediate_128M(struct netxen_adapter *adapter,
		u64 off, u32 data)
{
	writel(data, (void __iomem *)(PCI_OFFSET_SECOND_RANGE(adapter, off)));
	return 0;
}

u32 netxen_nic_pci_read_immediate_128M(struct netxen_adapter *adapter, u64 off)
{
	return readl((void __iomem *)(pci_base_offset(adapter, off)));
}

unsigned long
netxen_nic_pci_set_window_2M(struct netxen_adapter *adapter,
		unsigned long long addr)
{
	int window;
	u32 win_read;

	if (ADDR_IN_RANGE(addr, NETXEN_ADDR_DDR_NET, NETXEN_ADDR_DDR_NET_MAX)) {
		/* DDR network side */
		window = MN_WIN(addr);
		adapter->ahw.ddr_mn_window = window;
		NXWR32(adapter, adapter->ahw.mn_win_crb | NETXEN_PCI_CRBSPACE,
				window);
		win_read = NXRD32(adapter,
				adapter->ahw.mn_win_crb | NETXEN_PCI_CRBSPACE);
		if ((win_read << 17) != window) {
			printk(KERN_INFO "Written MNwin (0x%x) != "
				"Read MNwin (0x%x)\n", window, win_read);
		}
		addr = GET_MEM_OFFS_2M(addr) + NETXEN_PCI_DDR_NET;
	} else if (ADDR_IN_RANGE(addr,
				NETXEN_ADDR_OCM0, NETXEN_ADDR_OCM0_MAX)) {
		if ((addr & 0x00ff800) == 0xff800) {
			printk("%s: QM access not handled.\n", __func__);
			addr = -1UL;
		}

		window = OCM_WIN(addr);
		adapter->ahw.ddr_mn_window = window;
		NXWR32(adapter, adapter->ahw.mn_win_crb | NETXEN_PCI_CRBSPACE,
				window);
		win_read = NXRD32(adapter,
				adapter->ahw.mn_win_crb | NETXEN_PCI_CRBSPACE);
		if ((win_read >> 7) != window) {
			printk(KERN_INFO "%s: Written OCMwin (0x%x) != "
					"Read OCMwin (0x%x)\n",
					__func__, window, win_read);
		}
		addr = GET_MEM_OFFS_2M(addr) + NETXEN_PCI_OCM0_2M;

	} else if (ADDR_IN_RANGE(addr,
			NETXEN_ADDR_QDR_NET, NETXEN_ADDR_QDR_NET_MAX_P3)) {
		/* QDR network side */
		window = MS_WIN(addr);
		adapter->ahw.qdr_sn_window = window;
		NXWR32(adapter, adapter->ahw.ms_win_crb | NETXEN_PCI_CRBSPACE,
				window);
		win_read = NXRD32(adapter,
				adapter->ahw.ms_win_crb | NETXEN_PCI_CRBSPACE);
		if (win_read != window) {
			printk(KERN_INFO "%s: Written MSwin (0x%x) != "
					"Read MSwin (0x%x)\n",
					__func__, window, win_read);
		}
		addr = GET_MEM_OFFS_2M(addr) + NETXEN_PCI_QDR_NET;

	} else {
		/*
		 * peg gdb frequently accesses memory that doesn't exist,
		 * this limits the chit chat so debugging isn't slowed down.
		 */
		if ((netxen_pci_set_window_warning_count++ < 8)
			|| (netxen_pci_set_window_warning_count%64 == 0)) {
			printk("%s: Warning:%s Unknown address range!\n",
					__func__, netxen_nic_driver_name);
}
		addr = -1UL;
	}
	return addr;
}

static int netxen_nic_pci_is_same_window(struct netxen_adapter *adapter,
				      unsigned long long addr)
{
	int window;
	unsigned long long qdr_max;

	if (NX_IS_REVISION_P2(adapter->ahw.revision_id))
		qdr_max = NETXEN_ADDR_QDR_NET_MAX_P2;
	else
		qdr_max = NETXEN_ADDR_QDR_NET_MAX_P3;

	if (ADDR_IN_RANGE(addr,
			NETXEN_ADDR_DDR_NET, NETXEN_ADDR_DDR_NET_MAX)) {
		/* DDR network side */
		BUG();	/* MN access can not come here */
	} else if (ADDR_IN_RANGE(addr,
			NETXEN_ADDR_OCM0, NETXEN_ADDR_OCM0_MAX)) {
		return 1;
	} else if (ADDR_IN_RANGE(addr,
				NETXEN_ADDR_OCM1, NETXEN_ADDR_OCM1_MAX)) {
		return 1;
	} else if (ADDR_IN_RANGE(addr, NETXEN_ADDR_QDR_NET, qdr_max)) {
		/* QDR network side */
		window = ((addr - NETXEN_ADDR_QDR_NET) >> 22) & 0x3f;
		if (adapter->ahw.qdr_sn_window == window)
			return 1;
	}

	return 0;
}

static int netxen_nic_pci_mem_read_direct(struct netxen_adapter *adapter,
			u64 off, void *data, int size)
{
	unsigned long flags;
	void __iomem *addr, *mem_ptr = NULL;
	int ret = 0;
	u64 start;
	unsigned long mem_base;
	unsigned long mem_page;

	write_lock_irqsave(&adapter->adapter_lock, flags);

	/*
	 * If attempting to access unknown address or straddle hw windows,
	 * do not access.
	 */
	start = adapter->pci_set_window(adapter, off);
	if ((start == -1UL) ||
		(netxen_nic_pci_is_same_window(adapter, off+size-1) == 0)) {
		write_unlock_irqrestore(&adapter->adapter_lock, flags);
		printk(KERN_ERR "%s out of bound pci memory access. "
			"offset is 0x%llx\n", netxen_nic_driver_name,
			(unsigned long long)off);
		return -1;
	}

	addr = pci_base_offset(adapter, start);
	if (!addr) {
		write_unlock_irqrestore(&adapter->adapter_lock, flags);
		mem_base = pci_resource_start(adapter->pdev, 0);
		mem_page = start & PAGE_MASK;
		/* Map two pages whenever user tries to access addresses in two
		consecutive pages.
		*/
		if (mem_page != ((start + size - 1) & PAGE_MASK))
			mem_ptr = ioremap(mem_base + mem_page, PAGE_SIZE * 2);
		else
			mem_ptr = ioremap(mem_base + mem_page, PAGE_SIZE);
		if (mem_ptr == NULL) {
			*(uint8_t  *)data = 0;
			return -1;
		}
		addr = mem_ptr;
		addr += start & (PAGE_SIZE - 1);
		write_lock_irqsave(&adapter->adapter_lock, flags);
	}

	switch (size) {
	case 1:
		*(uint8_t  *)data = readb(addr);
		break;
	case 2:
		*(uint16_t *)data = readw(addr);
		break;
	case 4:
		*(uint32_t *)data = readl(addr);
		break;
	case 8:
		*(uint64_t *)data = readq(addr);
		break;
	default:
		ret = -1;
		break;
	}
	write_unlock_irqrestore(&adapter->adapter_lock, flags);

	if (mem_ptr)
		iounmap(mem_ptr);
	return ret;
}

static int
netxen_nic_pci_mem_write_direct(struct netxen_adapter *adapter, u64 off,
		void *data, int size)
{
	unsigned long flags;
	void __iomem *addr, *mem_ptr = NULL;
	int ret = 0;
	u64 start;
	unsigned long mem_base;
	unsigned long mem_page;

	write_lock_irqsave(&adapter->adapter_lock, flags);

	/*
	 * If attempting to access unknown address or straddle hw windows,
	 * do not access.
	 */
	start = adapter->pci_set_window(adapter, off);
	if ((start == -1UL) ||
		(netxen_nic_pci_is_same_window(adapter, off+size-1) == 0)) {
		write_unlock_irqrestore(&adapter->adapter_lock, flags);
		printk(KERN_ERR "%s out of bound pci memory access. "
			"offset is 0x%llx\n", netxen_nic_driver_name,
			(unsigned long long)off);
		return -1;
	}

	addr = pci_base_offset(adapter, start);
	if (!addr) {
		write_unlock_irqrestore(&adapter->adapter_lock, flags);
		mem_base = pci_resource_start(adapter->pdev, 0);
		mem_page = start & PAGE_MASK;
		/* Map two pages whenever user tries to access addresses in two
		 * consecutive pages.
		 */
		if (mem_page != ((start + size - 1) & PAGE_MASK))
			mem_ptr = ioremap(mem_base + mem_page, PAGE_SIZE*2);
		else
			mem_ptr = ioremap(mem_base + mem_page, PAGE_SIZE);
		if (mem_ptr == NULL)
			return -1;
		addr = mem_ptr;
		addr += start & (PAGE_SIZE - 1);
		write_lock_irqsave(&adapter->adapter_lock, flags);
	}

	switch (size) {
	case 1:
		writeb(*(uint8_t *)data, addr);
		break;
	case 2:
		writew(*(uint16_t *)data, addr);
		break;
	case 4:
		writel(*(uint32_t *)data, addr);
		break;
	case 8:
		writeq(*(uint64_t *)data, addr);
		break;
	default:
		ret = -1;
		break;
	}
	write_unlock_irqrestore(&adapter->adapter_lock, flags);
	if (mem_ptr)
		iounmap(mem_ptr);
	return ret;
}

#define MAX_CTL_CHECK   1000

int
netxen_nic_pci_mem_write_128M(struct netxen_adapter *adapter,
		u64 off, void *data, int size)
{
	unsigned long   flags;
	int	     i, j, ret = 0, loop, sz[2], off0;
	uint32_t      temp;
	uint64_t      off8, tmpw, word[2] = {0, 0};
	void __iomem *mem_crb;

	/*
	 * If not MN, go check for MS or invalid.
	 */
	if (netxen_nic_pci_mem_bound_check(adapter, off, size) == 0)
		return netxen_nic_pci_mem_write_direct(adapter,
				off, data, size);

	off8 = off & 0xfffffff8;
	off0 = off & 0x7;
	sz[0] = (size < (8 - off0)) ? size : (8 - off0);
	sz[1] = size - sz[0];
	loop = ((off0 + size - 1) >> 3) + 1;
	mem_crb = pci_base_offset(adapter, NETXEN_CRB_DDR_NET);

	if ((size != 8) || (off0 != 0))  {
		for (i = 0; i < loop; i++) {
			if (adapter->pci_mem_read(adapter,
				off8 + (i << 3), &word[i], 8))
				return -1;
		}
	}

	switch (size) {
	case 1:
		tmpw = *((uint8_t *)data);
		break;
	case 2:
		tmpw = *((uint16_t *)data);
		break;
	case 4:
		tmpw = *((uint32_t *)data);
		break;
	case 8:
	default:
		tmpw = *((uint64_t *)data);
		break;
	}
	word[0] &= ~((~(~0ULL << (sz[0] * 8))) << (off0 * 8));
	word[0] |= tmpw << (off0 * 8);

	if (loop == 2) {
		word[1] &= ~(~0ULL << (sz[1] * 8));
		word[1] |= tmpw >> (sz[0] * 8);
	}

	write_lock_irqsave(&adapter->adapter_lock, flags);
	netxen_nic_pci_change_crbwindow_128M(adapter, 0);

	for (i = 0; i < loop; i++) {
		writel((uint32_t)(off8 + (i << 3)),
			(mem_crb+MIU_TEST_AGT_ADDR_LO));
		writel(0,
			(mem_crb+MIU_TEST_AGT_ADDR_HI));
		writel(word[i] & 0xffffffff,
			(mem_crb+MIU_TEST_AGT_WRDATA_LO));
		writel((word[i] >> 32) & 0xffffffff,
			(mem_crb+MIU_TEST_AGT_WRDATA_HI));
		writel(MIU_TA_CTL_ENABLE|MIU_TA_CTL_WRITE,
			(mem_crb+MIU_TEST_AGT_CTRL));
		writel(MIU_TA_CTL_START|MIU_TA_CTL_ENABLE|MIU_TA_CTL_WRITE,
			(mem_crb+MIU_TEST_AGT_CTRL));

		for (j = 0; j < MAX_CTL_CHECK; j++) {
			temp = readl(
			     (mem_crb+MIU_TEST_AGT_CTRL));
			if ((temp & MIU_TA_CTL_BUSY) == 0)
				break;
		}

		if (j >= MAX_CTL_CHECK) {
			if (printk_ratelimit())
				dev_err(&adapter->pdev->dev,
					"failed to write through agent\n");
			ret = -1;
			break;
		}
	}

	netxen_nic_pci_change_crbwindow_128M(adapter, 1);
	write_unlock_irqrestore(&adapter->adapter_lock, flags);
	return ret;
}

int
netxen_nic_pci_mem_read_128M(struct netxen_adapter *adapter,
		u64 off, void *data, int size)
{
	unsigned long   flags;
	int	     i, j = 0, k, start, end, loop, sz[2], off0[2];
	uint32_t      temp;
	uint64_t      off8, val, word[2] = {0, 0};
	void __iomem *mem_crb;


	/*
	 * If not MN, go check for MS or invalid.
	 */
	if (netxen_nic_pci_mem_bound_check(adapter, off, size) == 0)
		return netxen_nic_pci_mem_read_direct(adapter, off, data, size);

	off8 = off & 0xfffffff8;
	off0[0] = off & 0x7;
	off0[1] = 0;
	sz[0] = (size < (8 - off0[0])) ? size : (8 - off0[0]);
	sz[1] = size - sz[0];
	loop = ((off0[0] + size - 1) >> 3) + 1;
	mem_crb = pci_base_offset(adapter, NETXEN_CRB_DDR_NET);

	write_lock_irqsave(&adapter->adapter_lock, flags);
	netxen_nic_pci_change_crbwindow_128M(adapter, 0);

	for (i = 0; i < loop; i++) {
		writel((uint32_t)(off8 + (i << 3)),
			(mem_crb+MIU_TEST_AGT_ADDR_LO));
		writel(0,
			(mem_crb+MIU_TEST_AGT_ADDR_HI));
		writel(MIU_TA_CTL_ENABLE,
			(mem_crb+MIU_TEST_AGT_CTRL));
		writel(MIU_TA_CTL_START|MIU_TA_CTL_ENABLE,
			(mem_crb+MIU_TEST_AGT_CTRL));

		for (j = 0; j < MAX_CTL_CHECK; j++) {
			temp = readl(
			      (mem_crb+MIU_TEST_AGT_CTRL));
			if ((temp & MIU_TA_CTL_BUSY) == 0)
				break;
		}

		if (j >= MAX_CTL_CHECK) {
			if (printk_ratelimit())
				dev_err(&adapter->pdev->dev,
					"failed to read through agent\n");
			break;
		}

		start = off0[i] >> 2;
		end   = (off0[i] + sz[i] - 1) >> 2;
		for (k = start; k <= end; k++) {
			word[i] |= ((uint64_t) readl(
				    (mem_crb +
				    MIU_TEST_AGT_RDDATA(k))) << (32*k));
		}
	}

	netxen_nic_pci_change_crbwindow_128M(adapter, 1);
	write_unlock_irqrestore(&adapter->adapter_lock, flags);

	if (j >= MAX_CTL_CHECK)
		return -1;

	if (sz[0] == 8) {
		val = word[0];
	} else {
		val = ((word[0] >> (off0[0] * 8)) & (~(~0ULL << (sz[0] * 8)))) |
			((word[1] & (~(~0ULL << (sz[1] * 8)))) << (sz[0] * 8));
	}

	switch (size) {
	case 1:
		*(uint8_t  *)data = val;
		break;
	case 2:
		*(uint16_t *)data = val;
		break;
	case 4:
		*(uint32_t *)data = val;
		break;
	case 8:
		*(uint64_t *)data = val;
		break;
	}
	return 0;
}

int
netxen_nic_pci_mem_write_2M(struct netxen_adapter *adapter,
		u64 off, void *data, int size)
{
	int i, j, ret = 0, loop, sz[2], off0;
	uint32_t temp;
	uint64_t off8, mem_crb, tmpw, word[2] = {0, 0};

	/*
	 * If not MN, go check for MS or invalid.
	 */
	if (off >= NETXEN_ADDR_QDR_NET && off <= NETXEN_ADDR_QDR_NET_MAX_P3)
		mem_crb = NETXEN_CRB_QDR_NET;
	else {
		mem_crb = NETXEN_CRB_DDR_NET;
		if (netxen_nic_pci_mem_bound_check(adapter, off, size) == 0)
			return netxen_nic_pci_mem_write_direct(adapter,
					off, data, size);
	}

	off8 = off & 0xfffffff8;
	off0 = off & 0x7;
	sz[0] = (size < (8 - off0)) ? size : (8 - off0);
	sz[1] = size - sz[0];
	loop = ((off0 + size - 1) >> 3) + 1;

	if ((size != 8) || (off0 != 0)) {
		for (i = 0; i < loop; i++) {
			if (adapter->pci_mem_read(adapter, off8 + (i << 3),
						&word[i], 8))
				return -1;
		}
	}

	switch (size) {
	case 1:
		tmpw = *((uint8_t *)data);
		break;
	case 2:
		tmpw = *((uint16_t *)data);
		break;
	case 4:
		tmpw = *((uint32_t *)data);
		break;
	case 8:
	default:
		tmpw = *((uint64_t *)data);
	break;
	}

	word[0] &= ~((~(~0ULL << (sz[0] * 8))) << (off0 * 8));
	word[0] |= tmpw << (off0 * 8);

	if (loop == 2) {
		word[1] &= ~(~0ULL << (sz[1] * 8));
		word[1] |= tmpw >> (sz[0] * 8);
	}

	/*
	 * don't lock here - write_wx gets the lock if each time
	 * write_lock_irqsave(&adapter->adapter_lock, flags);
	 * netxen_nic_pci_change_crbwindow_128M(adapter, 0);
	 */

	for (i = 0; i < loop; i++) {
		temp = off8 + (i << 3);
		NXWR32(adapter, mem_crb+MIU_TEST_AGT_ADDR_LO, temp);
		temp = 0;
		NXWR32(adapter, mem_crb+MIU_TEST_AGT_ADDR_HI, temp);
		temp = word[i] & 0xffffffff;
		NXWR32(adapter, mem_crb+MIU_TEST_AGT_WRDATA_LO, temp);
		temp = (word[i] >> 32) & 0xffffffff;
		NXWR32(adapter, mem_crb+MIU_TEST_AGT_WRDATA_HI, temp);
		temp = MIU_TA_CTL_ENABLE | MIU_TA_CTL_WRITE;
		NXWR32(adapter, mem_crb+MIU_TEST_AGT_CTRL, temp);
		temp = MIU_TA_CTL_START | MIU_TA_CTL_ENABLE | MIU_TA_CTL_WRITE;
		NXWR32(adapter, mem_crb+MIU_TEST_AGT_CTRL, temp);

		for (j = 0; j < MAX_CTL_CHECK; j++) {
			temp = NXRD32(adapter, mem_crb + MIU_TEST_AGT_CTRL);
			if ((temp & MIU_TA_CTL_BUSY) == 0)
				break;
		}

		if (j >= MAX_CTL_CHECK) {
			if (printk_ratelimit())
				dev_err(&adapter->pdev->dev,
					"failed to write through agent\n");
			ret = -1;
			break;
		}
	}

	/*
	 * netxen_nic_pci_change_crbwindow_128M(adapter, 1);
	 * write_unlock_irqrestore(&adapter->adapter_lock, flags);
	 */
	return ret;
}

int
netxen_nic_pci_mem_read_2M(struct netxen_adapter *adapter,
		u64 off, void *data, int size)
{
	int i, j = 0, k, start, end, loop, sz[2], off0[2];
	uint32_t      temp;
	uint64_t      off8, val, mem_crb, word[2] = {0, 0};

	/*
	 * If not MN, go check for MS or invalid.
	 */

	if (off >= NETXEN_ADDR_QDR_NET && off <= NETXEN_ADDR_QDR_NET_MAX_P3)
		mem_crb = NETXEN_CRB_QDR_NET;
	else {
		mem_crb = NETXEN_CRB_DDR_NET;
		if (netxen_nic_pci_mem_bound_check(adapter, off, size) == 0)
			return netxen_nic_pci_mem_read_direct(adapter,
					off, data, size);
	}

	off8 = off & 0xfffffff8;
	off0[0] = off & 0x7;
	off0[1] = 0;
	sz[0] = (size < (8 - off0[0])) ? size : (8 - off0[0]);
	sz[1] = size - sz[0];
	loop = ((off0[0] + size - 1) >> 3) + 1;

	/*
	 * don't lock here - write_wx gets the lock if each time
	 * write_lock_irqsave(&adapter->adapter_lock, flags);
	 * netxen_nic_pci_change_crbwindow_128M(adapter, 0);
	 */

	for (i = 0; i < loop; i++) {
		temp = off8 + (i << 3);
		NXWR32(adapter, mem_crb + MIU_TEST_AGT_ADDR_LO, temp);
		temp = 0;
		NXWR32(adapter, mem_crb + MIU_TEST_AGT_ADDR_HI, temp);
		temp = MIU_TA_CTL_ENABLE;
		NXWR32(adapter, mem_crb + MIU_TEST_AGT_CTRL, temp);
		temp = MIU_TA_CTL_START | MIU_TA_CTL_ENABLE;
		NXWR32(adapter, mem_crb + MIU_TEST_AGT_CTRL, temp);

		for (j = 0; j < MAX_CTL_CHECK; j++) {
			temp = NXRD32(adapter, mem_crb + MIU_TEST_AGT_CTRL);
			if ((temp & MIU_TA_CTL_BUSY) == 0)
				break;
		}

		if (j >= MAX_CTL_CHECK) {
			if (printk_ratelimit())
				dev_err(&adapter->pdev->dev,
					"failed to read through agent\n");
			break;
		}

		start = off0[i] >> 2;
		end   = (off0[i] + sz[i] - 1) >> 2;
		for (k = start; k <= end; k++) {
			temp = NXRD32(adapter,
				mem_crb + MIU_TEST_AGT_RDDATA(k));
			word[i] |= ((uint64_t)temp << (32 * k));
		}
	}

	/*
	 * netxen_nic_pci_change_crbwindow_128M(adapter, 1);
	 * write_unlock_irqrestore(&adapter->adapter_lock, flags);
	 */

	if (j >= MAX_CTL_CHECK)
		return -1;

	if (sz[0] == 8) {
		val = word[0];
	} else {
		val = ((word[0] >> (off0[0] * 8)) & (~(~0ULL << (sz[0] * 8)))) |
		((word[1] & (~(~0ULL << (sz[1] * 8)))) << (sz[0] * 8));
	}

	switch (size) {
	case 1:
		*(uint8_t  *)data = val;
		break;
	case 2:
		*(uint16_t *)data = val;
		break;
	case 4:
		*(uint32_t *)data = val;
		break;
	case 8:
		*(uint64_t *)data = val;
		break;
	}
	return 0;
}

/*
 * Note : only 32-bit writes!
 */
int netxen_nic_pci_write_immediate_2M(struct netxen_adapter *adapter,
		u64 off, u32 data)
{
	NXWR32(adapter, off, data);

	return 0;
}

u32 netxen_nic_pci_read_immediate_2M(struct netxen_adapter *adapter, u64 off)
{
	return NXRD32(adapter, off);
}

int netxen_nic_get_board_info(struct netxen_adapter *adapter)
{
	int offset, board_type, magic, header_version;
	struct pci_dev *pdev = adapter->pdev;

	offset = NETXEN_BRDCFG_START +
		offsetof(struct netxen_board_info, magic);
	if (netxen_rom_fast_read(adapter, offset, &magic))
		return -EIO;

	offset = NETXEN_BRDCFG_START +
		offsetof(struct netxen_board_info, header_version);
	if (netxen_rom_fast_read(adapter, offset, &header_version))
		return -EIO;

	if (magic != NETXEN_BDINFO_MAGIC ||
			header_version != NETXEN_BDINFO_VERSION) {
		dev_err(&pdev->dev,
			"invalid board config, magic=%08x, version=%08x\n",
			magic, header_version);
		return -EIO;
	}

	offset = NETXEN_BRDCFG_START +
		offsetof(struct netxen_board_info, board_type);
	if (netxen_rom_fast_read(adapter, offset, &board_type))
		return -EIO;

	adapter->ahw.board_type = board_type;

	if (board_type == NETXEN_BRDTYPE_P3_4_GB_MM) {
		u32 gpio = NXRD32(adapter, NETXEN_ROMUSB_GLB_PAD_GPIO_I);
		if ((gpio & 0x8000) == 0)
			board_type = NETXEN_BRDTYPE_P3_10G_TP;
	}

	switch (board_type) {
	case NETXEN_BRDTYPE_P2_SB35_4G:
		adapter->ahw.port_type = NETXEN_NIC_GBE;
		break;
	case NETXEN_BRDTYPE_P2_SB31_10G:
	case NETXEN_BRDTYPE_P2_SB31_10G_IMEZ:
	case NETXEN_BRDTYPE_P2_SB31_10G_HMEZ:
	case NETXEN_BRDTYPE_P2_SB31_10G_CX4:
	case NETXEN_BRDTYPE_P3_HMEZ:
	case NETXEN_BRDTYPE_P3_XG_LOM:
	case NETXEN_BRDTYPE_P3_10G_CX4:
	case NETXEN_BRDTYPE_P3_10G_CX4_LP:
	case NETXEN_BRDTYPE_P3_IMEZ:
	case NETXEN_BRDTYPE_P3_10G_SFP_PLUS:
	case NETXEN_BRDTYPE_P3_10G_SFP_CT:
	case NETXEN_BRDTYPE_P3_10G_SFP_QT:
	case NETXEN_BRDTYPE_P3_10G_XFP:
	case NETXEN_BRDTYPE_P3_10000_BASE_T:
		adapter->ahw.port_type = NETXEN_NIC_XGBE;
		break;
	case NETXEN_BRDTYPE_P1_BD:
	case NETXEN_BRDTYPE_P1_SB:
	case NETXEN_BRDTYPE_P1_SMAX:
	case NETXEN_BRDTYPE_P1_SOCK:
	case NETXEN_BRDTYPE_P3_REF_QG:
	case NETXEN_BRDTYPE_P3_4_GB:
	case NETXEN_BRDTYPE_P3_4_GB_MM:
		adapter->ahw.port_type = NETXEN_NIC_GBE;
		break;
	case NETXEN_BRDTYPE_P3_10G_TP:
		adapter->ahw.port_type = (adapter->portnum < 2) ?
			NETXEN_NIC_XGBE : NETXEN_NIC_GBE;
		break;
	default:
		dev_err(&pdev->dev, "unknown board type %x\n", board_type);
		adapter->ahw.port_type = NETXEN_NIC_XGBE;
		break;
	}

	return 0;
}

/* NIU access sections */

int netxen_nic_set_mtu_gb(struct netxen_adapter *adapter, int new_mtu)
{
	new_mtu += MTU_FUDGE_FACTOR;
	NXWR32(adapter, NETXEN_NIU_GB_MAX_FRAME_SIZE(adapter->physical_port),
		new_mtu);
	return 0;
}

int netxen_nic_set_mtu_xgb(struct netxen_adapter *adapter, int new_mtu)
{
	new_mtu += MTU_FUDGE_FACTOR;
	if (adapter->physical_port == 0)
		NXWR32(adapter, NETXEN_NIU_XGE_MAX_FRAME_SIZE, new_mtu);
	else
		NXWR32(adapter, NETXEN_NIU_XG1_MAX_FRAME_SIZE, new_mtu);
	return 0;
}

void netxen_nic_set_link_parameters(struct netxen_adapter *adapter)
{
	__u32 status;
	__u32 autoneg;
	__u32 port_mode;

	if (!netif_carrier_ok(adapter->netdev)) {
		adapter->link_speed   = 0;
		adapter->link_duplex  = -1;
		adapter->link_autoneg = AUTONEG_ENABLE;
		return;
	}

	if (adapter->ahw.port_type == NETXEN_NIC_GBE) {
		port_mode = NXRD32(adapter, NETXEN_PORT_MODE_ADDR);
		if (port_mode == NETXEN_PORT_MODE_802_3_AP) {
			adapter->link_speed   = SPEED_1000;
			adapter->link_duplex  = DUPLEX_FULL;
			adapter->link_autoneg = AUTONEG_DISABLE;
			return;
		}

		if (adapter->phy_read
		    && adapter->phy_read(adapter,
			     NETXEN_NIU_GB_MII_MGMT_ADDR_PHY_STATUS,
			     &status) == 0) {
			if (netxen_get_phy_link(status)) {
				switch (netxen_get_phy_speed(status)) {
				case 0:
					adapter->link_speed = SPEED_10;
					break;
				case 1:
					adapter->link_speed = SPEED_100;
					break;
				case 2:
					adapter->link_speed = SPEED_1000;
					break;
				default:
					adapter->link_speed = 0;
					break;
				}
				switch (netxen_get_phy_duplex(status)) {
				case 0:
					adapter->link_duplex = DUPLEX_HALF;
					break;
				case 1:
					adapter->link_duplex = DUPLEX_FULL;
					break;
				default:
					adapter->link_duplex = -1;
					break;
				}
				if (adapter->phy_read
				    && adapter->phy_read(adapter,
					     NETXEN_NIU_GB_MII_MGMT_ADDR_AUTONEG,
					     &autoneg) != 0)
					adapter->link_autoneg = autoneg;
			} else
				goto link_down;
		} else {
		      link_down:
			adapter->link_speed = 0;
			adapter->link_duplex = -1;
		}
	}
}

void netxen_nic_get_firmware_info(struct netxen_adapter *adapter)
{
	u32 fw_major, fw_minor, fw_build;
	char brd_name[NETXEN_MAX_SHORT_NAME];
	char serial_num[32];
	int i, addr, val;
	int *ptr32;
	struct pci_dev *pdev = adapter->pdev;

	adapter->driver_mismatch = 0;

	ptr32 = (int *)&serial_num;
	addr = NETXEN_USER_START +
	       offsetof(struct netxen_new_user_info, serial_num);
	for (i = 0; i < 8; i++) {
		if (netxen_rom_fast_read(adapter, addr, &val) == -1) {
			dev_err(&pdev->dev, "error reading board info\n");
			adapter->driver_mismatch = 1;
			return;
		}
		ptr32[i] = cpu_to_le32(val);
		addr += sizeof(u32);
	}

	fw_major = NXRD32(adapter, NETXEN_FW_VERSION_MAJOR);
	fw_minor = NXRD32(adapter, NETXEN_FW_VERSION_MINOR);
	fw_build = NXRD32(adapter, NETXEN_FW_VERSION_SUB);

	adapter->fw_major = fw_major;
	adapter->fw_version = NETXEN_VERSION_CODE(fw_major, fw_minor, fw_build);

	if (adapter->portnum == 0) {
		get_brd_name_by_type(adapter->ahw.board_type, brd_name);

		printk(KERN_INFO "NetXen %s Board S/N %s  Chip rev 0x%x\n",
				brd_name, serial_num, adapter->ahw.revision_id);
	}

	if (adapter->fw_version < NETXEN_VERSION_CODE(3, 4, 216)) {
		adapter->driver_mismatch = 1;
		dev_warn(&pdev->dev, "firmware version %d.%d.%d unsupported\n",
				fw_major, fw_minor, fw_build);
		return;
	}

	dev_info(&pdev->dev, "firmware version %d.%d.%d\n",
			fw_major, fw_minor, fw_build);

	if (NX_IS_REVISION_P3(adapter->ahw.revision_id)) {
		i = NXRD32(adapter, NETXEN_SRE_MISC);
		adapter->ahw.cut_through = (i & 0x8000) ? 1 : 0;
		dev_info(&pdev->dev, "firmware running in %s mode\n",
		adapter->ahw.cut_through ? "cut-through" : "legacy");
	}
}

int
netxen_nic_wol_supported(struct netxen_adapter *adapter)
{
	u32 wol_cfg;

	if (NX_IS_REVISION_P2(adapter->ahw.revision_id))
		return 0;

	wol_cfg = NXRD32(adapter, NETXEN_WOL_CONFIG_NV);
	if (wol_cfg & (1UL << adapter->portnum)) {
		wol_cfg = NXRD32(adapter, NETXEN_WOL_CONFIG);
		if (wol_cfg & (1 << adapter->portnum))
			return 1;
	}

	return 0;
}<|MERGE_RESOLUTION|>--- conflicted
+++ resolved
@@ -461,18 +461,6 @@
 	i = 0;
 
 	tx_ring = adapter->tx_ring;
-<<<<<<< HEAD
-	netif_tx_lock_bh(adapter->netdev);
-
-	producer = tx_ring->producer;
-	consumer = tx_ring->sw_consumer;
-
-	if (nr_desc >= find_diff_among(producer, consumer, tx_ring->num_desc)) {
-		netif_tx_unlock_bh(adapter->netdev);
-		return -EBUSY;
-	}
-
-=======
 	__netif_tx_lock_bh(tx_ring->txq);
 
 	producer = tx_ring->producer;
@@ -484,7 +472,6 @@
 		return -EBUSY;
 	}
 
->>>>>>> 80ffb3cc
 	do {
 		cmd_desc = &cmd_desc_arr[i];
 
