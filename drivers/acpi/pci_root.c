--- conflicted
+++ resolved
@@ -507,11 +507,7 @@
 	int result;
 	struct acpi_pci_root *root;
 	acpi_handle handle = device->handle;
-<<<<<<< HEAD
-	bool no_aspm = false, clear_aspm = false;
-=======
 	int no_aspm = 0, clear_aspm = 0;
->>>>>>> d8ec26d7
 
 	root = kzalloc(sizeof(struct acpi_pci_root), GFP_KERNEL);
 	if (!root)
@@ -566,75 +562,6 @@
 
 	negotiate_os_control(root, &no_aspm, &clear_aspm);
 
-<<<<<<< HEAD
-	if (pci_ext_cfg_avail())
-		flags |= OSC_EXT_PCI_CONFIG_SUPPORT;
-	if (pcie_aspm_support_enabled()) {
-		flags |= OSC_ACTIVE_STATE_PWR_SUPPORT |
-		OSC_CLOCK_PWR_CAPABILITY_SUPPORT;
-	}
-	if (pci_msi_enabled())
-		flags |= OSC_MSI_SUPPORT;
-	if (flags != base_flags) {
-		status = acpi_pci_osc_support(root, flags);
-		if (ACPI_FAILURE(status)) {
-			dev_info(&device->dev, "ACPI _OSC support "
-				"notification failed, disabling PCIe ASPM\n");
-			no_aspm = true;
-			flags = base_flags;
-		}
-	}
-
-	if (!pcie_ports_disabled
-	    && (flags & ACPI_PCIE_REQ_SUPPORT) == ACPI_PCIE_REQ_SUPPORT) {
-		flags = OSC_PCI_EXPRESS_CAP_STRUCTURE_CONTROL
-			| OSC_PCI_EXPRESS_NATIVE_HP_CONTROL
-			| OSC_PCI_EXPRESS_PME_CONTROL;
-
-		if (pci_aer_available()) {
-			if (aer_acpi_firmware_first())
-				dev_dbg(&device->dev,
-					"PCIe errors handled by BIOS.\n");
-			else
-				flags |= OSC_PCI_EXPRESS_AER_CONTROL;
-		}
-
-		dev_info(&device->dev,
-			"Requesting ACPI _OSC control (0x%02x)\n", flags);
-
-		status = acpi_pci_osc_control_set(handle, &flags,
-				       OSC_PCI_EXPRESS_CAP_STRUCTURE_CONTROL);
-		if (ACPI_SUCCESS(status)) {
-			dev_info(&device->dev,
-				"ACPI _OSC control (0x%02x) granted\n", flags);
-			if (acpi_gbl_FADT.boot_flags & ACPI_FADT_NO_ASPM) {
-				/*
-				 * We have ASPM control, but the FADT indicates
-				 * that it's unsupported. Clear it.
-				 */
-				clear_aspm = true;
-			}
-		} else {
-			dev_info(&device->dev,
-				"ACPI _OSC request failed (%s), "
-				"returned control mask: 0x%02x\n",
-				acpi_format_exception(status), flags);
-			dev_info(&device->dev,
-				 "ACPI _OSC control for PCIe not granted, disabling ASPM\n");
-			/*
-			 * We want to disable ASPM here, but aspm_disabled
-			 * needs to remain in its state from boot so that we
-			 * properly handle PCIe 1.1 devices.  So we set this
-			 * flag here, to defer the action until after the ACPI
-			 * root scan.
-			 */
-			no_aspm = true;
-		}
-	} else {
-		dev_info(&device->dev,
-			 "Unable to request _OSC control "
-			 "(_OSC support mask: 0x%02x)\n", flags);
-=======
 	/*
 	 * TBD: Need PCI interface for enumeration/configuration of roots.
 	 */
@@ -659,34 +586,6 @@
 	if (clear_aspm) {
 		dev_info(&device->dev, "Disabling ASPM (FADT indicates it is unsupported)\n");
 		pcie_clear_aspm(root->bus);
->>>>>>> d8ec26d7
-	}
-	if (no_aspm)
-		pcie_no_aspm();
-
-	/*
-	 * TBD: Need PCI interface for enumeration/configuration of roots.
-	 */
-
-	/*
-	 * Scan the Root Bridge
-	 * --------------------
-	 * Must do this prior to any attempt to bind the root device, as the
-	 * PCI namespace does not get created until this call is made (and
-	 * thus the root bridge's pci_dev does not exist).
-	 */
-	root->bus = pci_acpi_scan_root(root);
-	if (!root->bus) {
-		dev_err(&device->dev,
-			"Bus %04x:%02x not present in PCI namespace\n",
-			root->segment, (unsigned int)root->secondary.start);
-		result = -ENODEV;
-		goto end;
-	}
-
-	if (clear_aspm) {
-		dev_info(&device->dev, "Disabling ASPM (FADT indicates it is unsupported)\n");
-		pcie_clear_aspm(root->bus);
 	}
 	if (no_aspm)
 		pcie_no_aspm();
