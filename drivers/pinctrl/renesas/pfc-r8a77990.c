--- conflicted
+++ resolved
@@ -2827,19 +2827,6 @@
 static const unsigned int qspi0_ctrl_mux[] = {
 	QSPI0_SPCLK_MARK, QSPI0_SSL_MARK,
 };
-<<<<<<< HEAD
-static const unsigned int qspi0_data_pins[] = {
-	/* QSPI0_MOSI_IO0, QSPI0_MISO_IO1 */
-	RCAR_GP_PIN(2, 1), RCAR_GP_PIN(2, 2),
-	/* QSPI0_IO2, QSPI0_IO3 */
-	RCAR_GP_PIN(2, 3), RCAR_GP_PIN(2, 4),
-};
-static const unsigned int qspi0_data_mux[] = {
-	QSPI0_MOSI_IO0_MARK, QSPI0_MISO_IO1_MARK,
-	QSPI0_IO2_MARK, QSPI0_IO3_MARK,
-};
-=======
->>>>>>> 88084a3d
 /* - QSPI1 ------------------------------------------------------------------ */
 static const unsigned int qspi1_ctrl_pins[] = {
 	/* QSPI1_SPCLK, QSPI1_SSL */
@@ -2848,10 +2835,6 @@
 static const unsigned int qspi1_ctrl_mux[] = {
 	QSPI1_SPCLK_MARK, QSPI1_SSL_MARK,
 };
-<<<<<<< HEAD
-static const unsigned int qspi1_data_pins[] = {
-	/* QSPI1_MOSI_IO0, QSPI1_MISO_IO1 */
-=======
 
 /* - RPC -------------------------------------------------------------------- */
 static const unsigned int rpc_clk_pins[] = {
@@ -2874,17 +2857,12 @@
 	/* DQ[0:7] */
 	RCAR_GP_PIN(2, 1), RCAR_GP_PIN(2, 2),
 	RCAR_GP_PIN(2, 3), RCAR_GP_PIN(2, 4),
->>>>>>> 88084a3d
 	RCAR_GP_PIN(2, 7), RCAR_GP_PIN(2, 8),
 	RCAR_GP_PIN(2, 9), RCAR_GP_PIN(2, 10),
 };
-<<<<<<< HEAD
-static const unsigned int qspi1_data_mux[] = {
-=======
 static const unsigned int rpc_data_mux[] = {
 	QSPI0_MOSI_IO0_MARK, QSPI0_MISO_IO1_MARK,
 	QSPI0_IO2_MARK, QSPI0_IO3_MARK,
->>>>>>> 88084a3d
 	QSPI1_MOSI_IO0_MARK, QSPI1_MISO_IO1_MARK,
 	QSPI1_IO2_MARK, QSPI1_IO3_MARK,
 };
@@ -3954,13 +3932,6 @@
 		SH_PFC_PIN_GROUP(pwm6_a),
 		SH_PFC_PIN_GROUP(pwm6_b),
 		SH_PFC_PIN_GROUP(qspi0_ctrl),
-<<<<<<< HEAD
-		BUS_DATA_PIN_GROUP(qspi0_data, 2),
-		BUS_DATA_PIN_GROUP(qspi0_data, 4),
-		SH_PFC_PIN_GROUP(qspi1_ctrl),
-		BUS_DATA_PIN_GROUP(qspi1_data, 2),
-		BUS_DATA_PIN_GROUP(qspi1_data, 4),
-=======
 		SH_PFC_PIN_GROUP_SUBSET(qspi0_data2, rpc_data, 0, 2),
 		SH_PFC_PIN_GROUP_SUBSET(qspi0_data4, rpc_data, 0, 4),
 		SH_PFC_PIN_GROUP(qspi1_ctrl),
@@ -3972,7 +3943,6 @@
 		SH_PFC_PIN_GROUP(rpc_data),
 		SH_PFC_PIN_GROUP(rpc_reset),
 		SH_PFC_PIN_GROUP(rpc_int),
->>>>>>> 88084a3d
 		SH_PFC_PIN_GROUP(scif0_data_a),
 		SH_PFC_PIN_GROUP(scif0_clk_a),
 		SH_PFC_PIN_GROUP(scif0_ctrl_a),
