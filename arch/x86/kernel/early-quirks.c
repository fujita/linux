/* Various workarounds for chipset bugs.
   This code runs very early and can't use the regular PCI subsystem
   The entries are keyed to PCI bridges which usually identify chipsets
   uniquely.
   This is only for whole classes of chipsets with specific problems which
   need early invasive action (e.g. before the timers are initialized).
   Most PCI device specific workarounds can be done later and should be
   in standard PCI quirks
   Mainboard specific bugs should be handled by DMI entries.
   CPU specific bugs in setup.c */

#include <linux/pci.h>
#include <linux/acpi.h>
#include <linux/pci_ids.h>
#include <asm/pci-direct.h>
#include <asm/dma.h>
#include <asm/io_apic.h>
#include <asm/apic.h>
#include <asm/iommu.h>

static void __init fix_hypertransport_config(int num, int slot, int func)
{
	u32 htcfg;
	/*
	 * we found a hypertransport bus
	 * make sure that we are broadcasting
	 * interrupts to all cpus on the ht bus
	 * if we're using extended apic ids
	 */
	htcfg = read_pci_config(num, slot, func, 0x68);
	if (htcfg & (1 << 18)) {
		printk(KERN_INFO "Detected use of extended apic ids "
				 "on hypertransport bus\n");
		if ((htcfg & (1 << 17)) == 0) {
			printk(KERN_INFO "Enabling hypertransport extended "
					 "apic interrupt broadcast\n");
			printk(KERN_INFO "Note this is a bios bug, "
					 "please contact your hw vendor\n");
			htcfg |= (1 << 17);
			write_pci_config(num, slot, func, 0x68, htcfg);
		}
	}


}

static void __init via_bugs(int  num, int slot, int func)
{
#ifdef CONFIG_GART_IOMMU
	if ((max_pfn > MAX_DMA32_PFN ||  force_iommu) &&
	    !gart_iommu_aperture_allowed) {
		printk(KERN_INFO
		       "Looks like a VIA chipset. Disabling IOMMU."
		       " Override with iommu=allowed\n");
		gart_iommu_aperture_disabled = 1;
	}
#endif
}

#ifdef CONFIG_ACPI
#ifdef CONFIG_X86_IO_APIC

static int __init nvidia_hpet_check(struct acpi_table_header *header)
{
	return 0;
}
#endif /* CONFIG_X86_IO_APIC */
#endif /* CONFIG_ACPI */

static void __init nvidia_bugs(int num, int slot, int func)
{
#ifdef CONFIG_ACPI
#ifdef CONFIG_X86_IO_APIC
	/*
	 * All timer overrides on Nvidia are
	 * wrong unless HPET is enabled.
	 * Unfortunately that's not true on many Asus boards.
	 * We don't know yet how to detect this automatically, but
	 * at least allow a command line override.
	 */
	if (acpi_use_timer_override)
		return;

	if (acpi_table_parse(ACPI_SIG_HPET, nvidia_hpet_check)) {
		acpi_skip_timer_override = 1;
		printk(KERN_INFO "Nvidia board "
		       "detected. Ignoring ACPI "
		       "timer override.\n");
		printk(KERN_INFO "If you got timer trouble "
			"try acpi_use_timer_override\n");
	}
#endif
#endif
	/* RED-PEN skip them on mptables too? */

}

#if defined(CONFIG_ACPI) && defined(CONFIG_X86_IO_APIC)
static u32 __init ati_ixp4x0_rev(int num, int slot, int func)
{
	u32 d;
	u8  b;

	b = read_pci_config_byte(num, slot, func, 0xac);
	b &= ~(1<<5);
	write_pci_config_byte(num, slot, func, 0xac, b);

	d = read_pci_config(num, slot, func, 0x70);
	d |= 1<<8;
	write_pci_config(num, slot, func, 0x70, d);

	d = read_pci_config(num, slot, func, 0x8);
	d &= 0xff;
	return d;
}

static void __init ati_bugs(int num, int slot, int func)
{
	u32 d;
	u8  b;

	if (acpi_use_timer_override)
		return;

	d = ati_ixp4x0_rev(num, slot, func);
	if (d  < 0x82)
		acpi_skip_timer_override = 1;
	else {
		/* check for IRQ0 interrupt swap */
		outb(0x72, 0xcd6); b = inb(0xcd7);
		if (!(b & 0x2))
			acpi_skip_timer_override = 1;
	}

	if (acpi_skip_timer_override) {
		printk(KERN_INFO "SB4X0 revision 0x%x\n", d);
		printk(KERN_INFO "Ignoring ACPI timer override.\n");
		printk(KERN_INFO "If you got timer trouble "
		       "try acpi_use_timer_override\n");
	}
}

static u32 __init ati_sbx00_rev(int num, int slot, int func)
{
	u32 old, d;

	d = read_pci_config(num, slot, func, 0x70);
	old = d;
	d &= ~(1<<8);
	write_pci_config(num, slot, func, 0x70, d);
	d = read_pci_config(num, slot, func, 0x8);
	d &= 0xff;
	write_pci_config(num, slot, func, 0x70, old);

	return d;
}

static void __init ati_bugs_contd(int num, int slot, int func)
{
	u32 d, rev;

	if (acpi_use_timer_override)
		return;

	rev = ati_sbx00_rev(num, slot, func);
	if (rev > 0x13)
		return;

	/* check for IRQ0 interrupt swap */
	d = read_pci_config(num, slot, func, 0x64);
	if (!(d & (1<<14)))
		acpi_skip_timer_override = 1;

	if (acpi_skip_timer_override) {
		printk(KERN_INFO "SB600 revision 0x%x\n", rev);
		printk(KERN_INFO "Ignoring ACPI timer override.\n");
		printk(KERN_INFO "If you got timer trouble "
		       "try acpi_use_timer_override\n");
	}
}
#else
static void __init ati_bugs(int num, int slot, int func)
{
}

static void __init ati_bugs_contd(int num, int slot, int func)
{
}
#endif

<<<<<<< HEAD
#ifdef CONFIG_DMAR
static void __init intel_g33_dmar(int num, int slot, int func)
{
	struct acpi_table_header *dmar_tbl;
	acpi_status status;

	status = acpi_get_table(ACPI_SIG_DMAR, 0, &dmar_tbl);
	if (ACPI_SUCCESS(status)) {
		printk(KERN_INFO "BIOS BUG: DMAR advertised on Intel G31/G33 chipset -- ignoring\n");
		dmar_disabled = 1;
	}
}
#endif

=======
>>>>>>> c07f62e5
#define QFLAG_APPLY_ONCE 	0x1
#define QFLAG_APPLIED		0x2
#define QFLAG_DONE		(QFLAG_APPLY_ONCE|QFLAG_APPLIED)
struct chipset {
	u32 vendor;
	u32 device;
	u32 class;
	u32 class_mask;
	u32 flags;
	void (*f)(int num, int slot, int func);
};

static struct chipset early_qrk[] __initdata = {
	{ PCI_VENDOR_ID_NVIDIA, PCI_ANY_ID,
	  PCI_CLASS_BRIDGE_PCI, PCI_ANY_ID, QFLAG_APPLY_ONCE, nvidia_bugs },
	{ PCI_VENDOR_ID_VIA, PCI_ANY_ID,
	  PCI_CLASS_BRIDGE_PCI, PCI_ANY_ID, QFLAG_APPLY_ONCE, via_bugs },
	{ PCI_VENDOR_ID_AMD, PCI_DEVICE_ID_AMD_K8_NB,
	  PCI_CLASS_BRIDGE_HOST, PCI_ANY_ID, 0, fix_hypertransport_config },
	{ PCI_VENDOR_ID_ATI, PCI_DEVICE_ID_ATI_IXP400_SMBUS,
	  PCI_CLASS_SERIAL_SMBUS, PCI_ANY_ID, 0, ati_bugs },
	{ PCI_VENDOR_ID_ATI, PCI_DEVICE_ID_ATI_SBX00_SMBUS,
	  PCI_CLASS_SERIAL_SMBUS, PCI_ANY_ID, 0, ati_bugs_contd },
<<<<<<< HEAD
#ifdef CONFIG_DMAR
	{ PCI_VENDOR_ID_INTEL, 0x29c0,
	  PCI_CLASS_BRIDGE_HOST, PCI_ANY_ID, 0, intel_g33_dmar },
#endif
=======
>>>>>>> c07f62e5
	{}
};

/**
 * check_dev_quirk - apply early quirks to a given PCI device
 * @num: bus number
 * @slot: slot number
 * @func: PCI function
 *
 * Check the vendor & device ID against the early quirks table.
 *
 * If the device is single function, let early_quirks() know so we don't
 * poke at this device again.
 */
static int __init check_dev_quirk(int num, int slot, int func)
{
	u16 class;
	u16 vendor;
	u16 device;
	u8 type;
	int i;

	class = read_pci_config_16(num, slot, func, PCI_CLASS_DEVICE);

	if (class == 0xffff)
		return -1; /* no class, treat as single function */

	vendor = read_pci_config_16(num, slot, func, PCI_VENDOR_ID);

	device = read_pci_config_16(num, slot, func, PCI_DEVICE_ID);

	for (i = 0; early_qrk[i].f != NULL; i++) {
		if (((early_qrk[i].vendor == PCI_ANY_ID) ||
			(early_qrk[i].vendor == vendor)) &&
			((early_qrk[i].device == PCI_ANY_ID) ||
			(early_qrk[i].device == device)) &&
			(!((early_qrk[i].class ^ class) &
			    early_qrk[i].class_mask))) {
				if ((early_qrk[i].flags &
				     QFLAG_DONE) != QFLAG_DONE)
					early_qrk[i].f(num, slot, func);
				early_qrk[i].flags |= QFLAG_APPLIED;
			}
	}

	type = read_pci_config_byte(num, slot, func,
				    PCI_HEADER_TYPE);
	if (!(type & 0x80))
		return -1;

	return 0;
}

void __init early_quirks(void)
{
	int num, slot, func;

	if (!early_pci_allowed())
		return;

	/* Poor man's PCI discovery */
	for (num = 0; num < 32; num++)
		for (slot = 0; slot < 32; slot++)
			for (func = 0; func < 8; func++) {
				/* Only probe function 0 on single fn devices */
				if (check_dev_quirk(num, slot, func))
					break;
			}
}<|MERGE_RESOLUTION|>--- conflicted
+++ resolved
@@ -188,23 +188,6 @@
 }
 #endif
 
-<<<<<<< HEAD
-#ifdef CONFIG_DMAR
-static void __init intel_g33_dmar(int num, int slot, int func)
-{
-	struct acpi_table_header *dmar_tbl;
-	acpi_status status;
-
-	status = acpi_get_table(ACPI_SIG_DMAR, 0, &dmar_tbl);
-	if (ACPI_SUCCESS(status)) {
-		printk(KERN_INFO "BIOS BUG: DMAR advertised on Intel G31/G33 chipset -- ignoring\n");
-		dmar_disabled = 1;
-	}
-}
-#endif
-
-=======
->>>>>>> c07f62e5
 #define QFLAG_APPLY_ONCE 	0x1
 #define QFLAG_APPLIED		0x2
 #define QFLAG_DONE		(QFLAG_APPLY_ONCE|QFLAG_APPLIED)
@@ -228,13 +211,6 @@
 	  PCI_CLASS_SERIAL_SMBUS, PCI_ANY_ID, 0, ati_bugs },
 	{ PCI_VENDOR_ID_ATI, PCI_DEVICE_ID_ATI_SBX00_SMBUS,
 	  PCI_CLASS_SERIAL_SMBUS, PCI_ANY_ID, 0, ati_bugs_contd },
-<<<<<<< HEAD
-#ifdef CONFIG_DMAR
-	{ PCI_VENDOR_ID_INTEL, 0x29c0,
-	  PCI_CLASS_BRIDGE_HOST, PCI_ANY_ID, 0, intel_g33_dmar },
-#endif
-=======
->>>>>>> c07f62e5
 	{}
 };
 
