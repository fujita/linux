--- conflicted
+++ resolved
@@ -113,12 +113,8 @@
 	select HAVE_PERF_USER_STACK_DUMP
 	select HAVE_POSIX_CPU_TIMERS_TASK_WORK
 	select HAVE_REGS_AND_STACK_ACCESS_API
-<<<<<<< HEAD
+	select HAVE_RSEQ
 	select HAVE_RUST if 64BIT
-	select HAVE_FUNCTION_ARG_ACCESS_API
-=======
-	select HAVE_RSEQ
->>>>>>> 457391b0
 	select HAVE_STACKPROTECTOR
 	select HAVE_SYSCALL_TRACEPOINTS
 	select IRQ_DOMAIN
