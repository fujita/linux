--- conflicted
+++ resolved
@@ -865,9 +865,6 @@
 KBUILD_RUSTFLAGS-$(CONFIG_WERROR) += -Dwarnings
 KBUILD_RUSTFLAGS += $(KBUILD_RUSTFLAGS-y)
 
-KBUILD_RUSTFLAGS-$(CONFIG_WERROR) += -Dwarnings
-KBUILD_RUSTFLAGS += $(KBUILD_RUSTFLAGS-y)
-
 ifdef CONFIG_CC_IS_CLANG
 KBUILD_CPPFLAGS += -Qunused-arguments
 # The kernel builds with '-std=gnu11' so use of GNU extensions is acceptable.
@@ -1172,13 +1169,6 @@
 export MODULES_NSDEPS := $(extmod_prefix)modules.nsdeps
 
 ifeq ($(KBUILD_EXTMOD),)
-<<<<<<< HEAD
-core-y			+= kernel/ certs/ mm/ fs/ ipc/ security/ crypto/
-core-$(CONFIG_BLOCK)	+= block/
-core-$(CONFIG_IO_URING)	+= io_uring/
-core-$(CONFIG_RUST)	+= rust/
-=======
->>>>>>> 9abf2313
 
 build-dir	:= .
 clean-dirs	:= $(sort . Documentation \
@@ -1582,12 +1572,8 @@
 # Directories & files removed with 'make clean'
 CLEAN_FILES += include/ksym vmlinux.symvers modules-only.symvers \
 	       modules.builtin modules.builtin.modinfo modules.nsdeps \
-<<<<<<< HEAD
-	       compile_commands.json .thinlto-cache rust/test rust/doc
-=======
 	       compile_commands.json .thinlto-cache rust/test rust/doc \
 	       .vmlinux.objs .vmlinux.export.c
->>>>>>> 9abf2313
 
 # Directories & files removed with 'make mrproper'
 MRPROPER_FILES += include/config include/generated          \
