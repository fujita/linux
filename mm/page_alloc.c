--- conflicted
+++ resolved
@@ -2358,10 +2358,7 @@
 /**
  * alloc_pages_exact_nid - allocate an exact number of physically-contiguous
  *			   pages on a node.
-<<<<<<< HEAD
-=======
  * @nid: the preferred node ID where memory should be allocated
->>>>>>> 99aa1827
  * @size: the number of bytes to allocate
  * @gfp_mask: GFP flags for the allocation
  *
